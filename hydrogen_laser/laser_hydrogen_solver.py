--- conflicted
+++ resolved
@@ -1146,20 +1146,6 @@
 
             if self.use_CAP:
                 if self.calc_norm or self.calc_dPdomega or self.calc_dPdepsilon:
-<<<<<<< HEAD
-                    t_ = 0
-                    def calc_norm():
-                        self.norm_over_time[tn+t_+1] = np.real(self.inner_product(self.P, self.P))
-                    
-                    def calc_zeta_omega():
-                        # find ζ_l,l'(r;t=tn) 
-                        self.zeta_omega = self.zeta_omega + self.P[self.CAP_locs,:,None]*np.conjugate(self.P)[self.CAP_locs,None] # from: https://stackoverflow.com/a/44729200/15147410
-                    
-                    def calc_zeta_epsilon():
-                        # find ζ_l(r,r';t=tn) 
-                        self.zeta_epsilon += self.P[self.CAP_locs,None]*np.conjugate(self.P)[None,:]
-                    
-=======
                     t_ = 0 # allows us to save the norm for both during and after the laser pulse
                     
                     def calc_norm():
@@ -1173,7 +1159,6 @@
                         # find ζ_l(r,r';t=tn) 
                         self.zeta_epsilon += self.P[self.CAP_locs,None]*np.conjugate(self.P)[None,:]
                     
->>>>>>> 384719ec
                     # test which things we are going to calculate on the fly
                     extra_funcs = [[calc_norm,self.calc_norm],[calc_zeta_omega,self.calc_dPdomega],[calc_zeta_epsilon,self.calc_dPdepsilon]]
                     extra_funcs = [ff[0] for ff in extra_funcs if ff[1]] # [ff for ff in extra_funcs if [self.calc_norm,self.calc_dPdomega,self.calc_dPdepsilon]]
@@ -1213,11 +1198,7 @@
                             func()
                     
                     print()
-<<<<<<< HEAD
-                    t_ = len(self.time_vector)
-=======
                     t_ = len(self.time_vector) # allows us to save the norm for both during and after the laser pulse
->>>>>>> 384719ec
                     if self.T > 0:
                         # goes through all the non-pulse timesteps
                         print("After laser pulse: ")
@@ -1622,9 +1603,6 @@
                 plt.savefig(f"{self.save_dir}/time_evolved_ls.pdf")
             plt.show()
             
-<<<<<<< HEAD
-            P_s = pd.read_csv("sølve/PsiMatrix.dat", sep=" ", header=None).to_numpy().astype(complex)
-=======
             P_S = pd.read_csv("sølve/PsiMatrix.dat", sep=" ", header=None).to_numpy().astype(complex)
             
             s_r = np.linspace(self.h, self.r_max, len(P_S))
@@ -1649,7 +1627,6 @@
             #     os.makedirs(self.save_dir, exist_ok=True) # make sure the save directory exists
             #     plt.savefig(f"{self.save_dir}/time_evolved_ls.pdf")
             plt.show()
->>>>>>> 384719ec
             
             if plot_norm:
                 self.plot_norm(do_save)
@@ -1802,16 +1779,10 @@
 
     total_start_time = time.time()
 
-<<<<<<< HEAD
-    a = laser_hydrogen_solver(save_dir="dP_domega_S0", fd_method="5-point_asymmetric", E0=.1, nt=6283.185307179585, T=0.9549296585513721, n=500, r_max=100, Ncycle=10, 
-                              nt_imag=20_000, T_imag=200, use_CAP=True, gamma_0=1e-3, CAP_R_proportion=.5, l_max=5, 
-                              calc_dPdomega=False, calc_dPdepsilon=False, calc_norm=False, spline_n=1000, w=.2, cep=0)
-=======
     a = laser_hydrogen_solver(save_dir="dP_domega_S0", fd_method="3-point", gs_fd_method="5-point_asymmetric", nt=6283.185307179585, 
                               T=0.9549296585513721, n=500, r_max=100, E0=.1, Ncycle=10, w=.2, cep=0, nt_imag=2_000, T_imag=20, 
                               use_CAP=True, gamma_0=1e-3, CAP_R_proportion=.5, l_max=5, 
                               calc_dPdomega=False, calc_dPdepsilon=False, calc_norm=True, spline_n=1000)
->>>>>>> 384719ec
     # a = laser_hydrogen_solver(save_dir="dP_domega_S0", fd_method="5-point_asymmetric", E0=.1, nt=6283.185307179585, T=0.9549296585513721, n=500, 
     #                           r_max=100, Ncycle=10, nt_imag=5_000, T_imag=20, use_CAP=True, gamma_0=1e-3, CAP_R_proportion=.5, l_max=5,
     #                           calc_dPdomega=True, calc_dPdepsilon=False, calc_norm=True, spline_n=1000, w=.2, cep=0) 
