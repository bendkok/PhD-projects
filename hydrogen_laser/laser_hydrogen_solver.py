# -*- coding: utf-8 -*-
"""
Created on Fri Jan 20 10:40:04 2023

@author: benda
"""

import os
import numpy as np
import matplotlib.pyplot as plt
from tqdm import tqdm # , trange 
# from tqdm.auto import tqdm
# from tqdm import tqdm_notebook as tqdm
import scipy as sc
import scipy.sparse as sp
import scipy.integrate as si
import scipy.linalg as sl
from scipy.interpolate import BSpline
import seaborn as sns
import time
import pandas as pd


class laser_hydrogen_solver:


    def __init__(self,
                 l_max              = 2,                    # the max simulated value for the quantum number l (minus one)
                 n                  = 2000,                 # number of physical grid points
                 r_max              = 200,                  # how far away we simulate the wave function
                 T                  = 2,                    # how many times the simulation should repeat after the laser pulse
                 nt                 = 1_000,                # number of time steps
                 dt                 = 0.05,
                 T_imag             = 17,                   # total imaginary time for generating the ground state
                 nt_imag            = 5000,                 # number of imaginary time steps for T_imag
                 n_saves            = 100,                  # how many wave functions we save
                 n_saves_imag       = 50,                   # how many gs wave functions we save
                 n_plots            = 5,                    # number of plotted wave functions
                 fd_method          = "3-point",            # method of finite difference
                 gs_fd_method       = "5-point_asymmetric", # method of finite difference for GS
                 Ncycle             = 10,                   # optical cycles of laser field
                 E0                 = .1,                   # maximum electric field strength
                 w                  = .2,                   # central frequency of laser field
                 cep                = 0,                    # carrier-envelope phase of laser field
                 save_dir           = "results",            # where to save the results
                 use_CAP            = False,                # add complex absorbing potentials (CAP)
                 gamma_function     = "polynomial_gamma_CAP",   # which CAP-function to use
                 gamma_0            = .01,                  # strength of CAP
                 CAP_R_proportion   = .8,                   # CAP onset
                 Gamma_power        = 2,                    # the power of the monimial
                 calc_norm          = False,                # whether to calculate the norm
                 calc_dPdomega      = False,                # whether to calculate dP/dΩ
                 calc_dPdepsilon    = False,                # whether to calculate dP/dε
                 calc_dP2depsdomegak= False,                # whether to calculate dP^2/dεdΩ_k
                 spline_n           = 1000,                 # dimension of the spline used for finding dP/dε
                 max_epsilon        = 10,                   # 
                 ):
        """
        Class for calculating the effects of a non-quantized laser field on a hydrogen atom.
        We assume the quantum number m = 0 by using a dipole approximation. We can then represent the
        wave function as a [n X l_max+1] matrix, and similar for the rest of the terms in the TDSE.
        Only the time dependent terms in the Hamiltonian has any effect across the different l-parts.


        Parameters
        ----------
        l_max : int, optional
            DESCRIPTION: The max simulated value for the quantum number l (minus one). The default is 2.
        n : int, optional
            DESCRIPTION: Number of physical grid points. The default is 2000.
        r_max : float, optional
            DESCRIPTION: How far away we simulate the wave function. The default is 200.
        T : float, optional
            DESCRIPTION: Total time for the simulation after the initial pulse. The default is 350.
        nt : int, optional
            DESCRIPTION: Number of time steps. The default is 50_000.
        T_imag : float, optional
            DESCRIPTION: Total imaginary time for generating the ground state. The default is 17.
        nt_imag : int, optional
            DESCRIPTION: Number of imaginary time steps for T_imag. The default is 5000.
        n_saves : int, optional
            DESCRIPTION: How many wave functions we save. The default is 100.
        n_saves_imag : int, optional
            DESCRIPTION: How many gs wave functions we save. The default is 50.
        n_plots : int, optional
            DESCRIPTION: Number of plotted wave functions. The default is 5.
        fd_method : string, optional
            DESCRIPTION. Point:.method of finite difference. The default is "3-point".
        Ncycle : int, optional
            DESCRIPTION: Optical cycles of laser field. The default is 10.
        E0 : float, optional
            DESCRIPTION: Maximum electric field strength. The default is .1.
        w : float, optional
            DESCRIPTION: Central frequency of laser field. The default is .2.
        cep : float, optional
            DESCRIPTION: Carrier-envelope phase of laser field. The default is 0.
        save_dir : string, optional
            DESCRIPTION: Where to save the results. The default is "results".

        Returns
        -------
        None.

        """

        # initialise the inputs
        self.l_max              = l_max
        self.n                  = n
        self.r_max              = r_max
        self.T                  = T
        self.nt                 = int(nt) # if it is not int we might gain exploding values
        self.dt                 = dt
        self.T_imag             = T_imag
        self.nt_imag            = nt_imag
        self.n_saves            = n_saves
        self.n_saves_imag       = n_saves_imag
        self.n_plots            = n_plots
        self.fd_method          = fd_method
        self.gs_fd_method       = gs_fd_method
        self.Ncycle             = Ncycle
        self.E0                 = E0
        self.w                  = w
        self.cep                = cep
        self.save_dir           = save_dir
        self.calc_dPdomega      = calc_dPdomega
        self.calc_norm          = calc_norm
        self.calc_dPdepsilon    = calc_dPdepsilon
        self.calc_dP2depsdomegak= calc_dP2depsdomegak
        self.spline_n           = spline_n
        self.max_epsilon        = max_epsilon

        # initialise other things
        self.h_ = r_max/n                        # physical step length
        self.P  = np.zeros((n, l_max+1))         # we represent the wave function as a matrix
        self.P0 = np.zeros((n, 1)) + .1          # initial guess for the ground state of the wave function as a matrix
        # self.r  = np.linspace(self.h, r_max, n)  # physical grid
        self.r  = np.linspace(0, r_max, n+2)  # physical grid
        self.r  = self.r[1:-1]
        self.h  = self.r[2]-self.r[1]
        self.A  = None                           # the laser field as a function

        # print(self.h, self.h_, self.r[1]-self.r[0], self.r[3]-self.r[2])

        # mono-diagonal matrices for the SE. We only keep the diagonal to save on computing resources
        self.V  = 1/self.r                                      # from the Coulomb potential
        self.Vs = 1/self.r**2                                   # from the centrifugal term
        self.S  = np.array([l*(l+1) for l in range(l_max+1)])   # from the centrifugal term

        # get matrices for the finite difference for the GS of the SE
        self.make_derivative_matrices(self.gs_fd_method)
        self.D2_2_gs = -.5*self.D2 # this and V_ are the only matrices the GS needs
        
        # get matrices for the finite difference for the regular SE
        # having the GS and the regular calculations seperate allows us to use different FD-scheems 
        self.make_derivative_matrices(self.fd_method)

        # tri-diagonal matrices for the SE
        # using scipy.sparse for the T1 and T2 matrices it is slower for small values of l_max
        T1_diag = [  self.b_l(l) for l in range(1,l_max+1)]   # for the angular relations in the time dependent Hamiltonian
        T2_diag = [l*self.b_l(l) for l in range(1,l_max+1)]   # for the angular relations in the time dependent Hamiltonian
        self.T1 = np.diag(T1_diag, k=-1) + np.diag(T1_diag, k=1)
        self.T2 = np.diag(T2_diag, k=-1) - np.diag(T2_diag, k=1) 
        
        # reformats the matrices for the finite difference of the SE 
        self.D2_2 = -.5*self.D2
        self.Vs_2 =  .5*self.Vs[:,None]
        self.V_   =     self.V [:,None]

        # for the electric field
        self.Tpulse = self.Ncycle*2*np.pi/self.w
        self.E0_w = self.E0/self.w
        self.pi_Tpulse = np.pi/self.Tpulse

        # some booleans to check that thing have been run
        self.ground_state_found      = False
        self.time_evolved            = False
        self.norm_calculated         = False
        self.dP_domega_calculated    = False
        self.dP_depsilon_calculated  = False

        self.make_time_vector_imag()
        self.make_time_vector()

        self.set_time_propagator(self.RK4, k=None)
        self.use_CAP = use_CAP # whether we want to use a complex absorbing potential
        self.gamma_function = gamma_function
        self.gamma_0 = gamma_0
        self.CAP_R_proportion = CAP_R_proportion
        self.Gamma_power = Gamma_power
        if use_CAP:
            self.add_CAP(gamma_function=gamma_function,gamma_0=gamma_0,CAP_R_proportion=CAP_R_proportion)
        

    def make_time_vector(self):

        # real time vector
        # self.dt  = self.Tpulse/(self.nt)
        self.dt2 = .5*self.dt  #
        self.dt6 = self.dt / 6
        # self.time_vector  = np.linspace(0, self.Tpulse-self.dt, int(self.nt)) # np.linspace(self.dt,self.T,self.nt)
        # self.time_vector1 = np.arange(self.Tpulse, self.Tpulse*(self.T+1), self.dt)
        self.time_vector  = np.arange(0, self.Tpulse-self.dt, self.dt) # np.linspace(self.dt,self.T,self.nt)
        self.time_vector1 = np.arange(self.Tpulse, self.Tpulse*(self.T+1), self.dt)

        # print(self.T, self.nt, len(self.time_vector), self.Tpulse/(self.dt))
        # print(self.dt, self.time_vector[1]-self.time_vector[0], self.time_vector[2]-self.time_vector[1])
        # print((self.time_vector[1]-self.time_vector[0])/ self.dt, (self.time_vector[2]-self.time_vector[1])/ self.dt)
        # exit()

    def make_time_vector_imag(self):

        # imaginary time vector
        # self.dt_imag  = self.T_imag/(self.nt_imag-1)
        self.dt_imag  = self.T_imag/(self.nt_imag)
        self.dt2_imag = .5*self.dt_imag
        self.dt6_imag = self.dt_imag / 6
        # self.time_vector_imag = np.linspace(0,self.T_imag,self.nt_imag)
        self.time_vector_imag = np.linspace(0,self.T_imag-self.dt_imag,self.nt_imag)
        # print(self.dt_imag, self.time_vector_imag[1]-self.time_vector_imag[0], self.time_vector_imag[2]-self.time_vector_imag[1])
        self.energy_constant = -.5 / self.dt_imag # constant to save some flops during re-normalisation


    def set_time_propagator(self, name, k):

        self.time_propagator = name   # method for propagating time

        if name == self.Lanczos:
            self.make_time_vector()
            self.energy_func = self.Hamiltonian
            self.k = k
        elif name == self.RK4:
            self.make_time_vector()
            self.energy_func = self.iHamiltonian
            self.k = None
        # elif name == self.call_a_i:
        #     self.time_vector = np.linspace(0,self.T,self.nt)
        #     self.time_vector += self.dt2
        #     self.energy_func = self.Hamiltonian
        #     self.k = k
        else:
            print("Invalid time propagator method!")


    def make_derivative_matrices(self, fd_method="3-point"):
        """
        Generate self.D1 and self.D2, matrices used to represent the first and second derivative in the finite difference method.
        Uses self.fd_method to determine number of points and how to handle the boundary at r=0. At r=r_max the WF should approach 0,
        so the boundary condition there isn't as important.

        Returns
        -------
        None.

        """

        if fd_method == "3-point":
            # 3-point symmetric method
            # both are O(h²)

            # tri-diagonal matrices for the SE
            # for D1 and D2 we use scipy.sparse because it is faster
            self.D1 = sp.diags( [-np.ones(self.n-1), np.ones(self.n-1)], [-1, 1], format='coo') / (2*self.h)                             # first  order derivative
            self.D2 = sp.diags( [ np.ones(self.n-1), -2*np.ones(self.n), np.ones(self.n-1)], [-1, 0, 1], format='coo') / (self.h*self.h) # second order derivative

        elif fd_method == "5-point_asymmetric":
            # 5-point asymmetric method, with [-1,0,1,2,3]
            # D1 is O(h⁴), D2 is O(h³)

            # penta-diagonal matrices for the SE
            # for D1 and D2 we use scipy.sparse because it is faster
            ones = np.ones (self.n)
            diag = np.zeros(self.n)
            diag[0] = 1
            a = ones[:-2]; b = -8*ones[:-1]; c = -10*diag; d = 8*ones[:-1] + 10*diag[:-1]; e = -ones[2:] - 5*diag[:-2]; f = diag[:-3]
            self.D1 = sp.diags([a, b, c, d, e, f], [-2,-1,0,1,2,3], format='coo') / (12*self.h)

            a = - ones[:-2]; b = 16*ones[:-1]; c = -30*ones + 10*diag; d = 16*ones[:-1] - 10*diag[:-1]; e = -ones[2:] + 5*diag[:-2]; f = -diag[:-3]
            self.D2 = sp.diags([a, b, c, d, e, f], [-2,-1,0,1,2,3], format='coo') / (12*self.h*self.h)

        elif fd_method == "5_6-point_asymmetric": 
            # 5-point asymmetric method for D1 with [-1,0,1,2,3], 6-point asymmetric method for D2 with [-1,0,1,2,3,4]
            # both are O(h⁴)

            # penta-diagonal matrices for the SE
            # for D1 and D2 we use scipy.sparse because it is faster
            ones = np.ones (self.n)
            diag = np.zeros(self.n)
            diag[0] = 1
            a = ones[:-2]; b = -8*ones[:-1]; c = -10*diag; d = 8*ones[:-1] + 10*diag[:-1]; e = -ones[2:] - 5*diag[:-2]; f = diag[:-3]
            self.D1 = sp.diags([a, b, c, d, e, f], [-2,-1,0,1,2,3], format='coo') / (12*self.h)

            a = - ones[:-2]; b = 16*ones[:-1]; c = -30*ones + 15*diag; d = 16*ones[:-1] - 20*diag[:-1]; e = -ones[2:] + 15*diag[:-2]; f = -6*diag[:-3]
            self.D2 = sp.diags([a, b, c, d, e, f, diag[:-4]], [-2,-1,0,1,2,3,4], format='coo') / (12*self.h*self.h)

        elif fd_method == "5-point_symmetric":
            # 5-point symmetric method, with antisymmetric BC
            # both are O(h⁴)

            # pentadiagonal matrices for the SE
            # for D1 and D2 we use scipy.sparse because it is faster
            ones = np.ones(self.n)
            diag_D1 = np.zeros(self.n); diag_D1[0] = -1
            diag_D2 = -30*ones; diag_D2[0] = -29
            self.D1 = sp.diags( [ ones[2:], -8*ones[1:], diag_D1,  8*ones[1:], -ones[2:]], [-2,-1,0,1,2], format='coo') / (12*self.h)
            self.D2 = sp.diags( [-ones[2:], 16*ones[1:], diag_D2, 16*ones[1:], -ones[2:]], [-2,-1,0,1,2], format='coo') / (12*self.h*self.h)
            
        # elif fd_method == "fft" and False: # won't work
        #     # Spatial derivative using Fourier transformation
        #     # D2D1 O(h³)?

        #     # diagonal(?) matrices for the SE
        #     # for D1 and D2 we use scipy.sparse because it is faster
        #     k = 2*(np.pi/self.r_max) * np.array(list(range(int(self.n/2))) + list(range(int(-self.n/2),0)))
        #     # k = 2*(np.pi * self.h) * np.array(list(range(int(self.n/2))) + list(range(int(-self.n/2),0)))
        #     k1 = sp.diags(k)
        #     k2 = sp.diags(k**2)
        #     u_fft = sc.fft.fft(np.eye(self.n), axis=0)
            
        #     self.D1 = sc.fft.ifft(1j * k1 * u_fft, axis=0)
        #     self.D2 = sc.fft.ifft(   - k2 * u_fft, axis=0)
            
        else:
            print("Invalid finite difference method (fd_method)!")


    def add_CAP(self, use_CAP = True, gamma_function = "polynomial_gamma_CAP", gamma_0 = .01, CAP_R_proportion = .8, Gamma_power = 2):

        self.use_CAP            = use_CAP
        self.gamma_0            = gamma_0
        self.CAP_R_proportion   = CAP_R_proportion
        self.Gamma_power        = Gamma_power

        if np.abs(self.CAP_R_proportion) > 1:
            print("WARNING: CAP_R_proportion needs to be between 0 and 1!")
        self.CAP_R = self.CAP_R_proportion*self.r_max  # we set the R variable in the CAP to be a percentage of r_max
        if gamma_function == "polynomial_gamma_CAP":
            self.gamma_function = self.polynomial_gamma_CAP #
        else:
            print("Invalid Gamma function!")
        self.gamma_function(gamma_0=gamma_0, R=self.CAP_R, Gamma_power=Gamma_power)


    def b_l(self, l):
        """
        Helper function.

        Parameters
        ----------
        l : int
            The quantum number l.

        Returns
        -------
        float
            l / √( (2l-1)*(2l+1) ).
        """
        return l / np.sqrt((2*l-1)*(2*l+1))
        # return (l+1) / np.sqrt((2*l+1)*(2*l+3))


    def single_laser_pulse(self, t):
        """
        Calculate the value of a single laser pulse at a specific time t.
        E0_w, Tpulse and pi_Tpulse are constants calculated in __innit__.

        Parameters
        ----------
        t : float
            The current time.

        Returns
        -------
        float
            The vector field contribution to the SE.
        """
        return self.E0_w * (t>0) * (t<self.Tpulse) * (np.sin(t*self.pi_Tpulse))**2 * np.cos(self.w*t+self.cep)


    def TI_Hamiltonian(self, t, P):
        """
        The time independent part of the Hamiltonian.
        D2_2, Vs_2 and V_ are constant matrices calculated in __innit__.

        Parameters
        ----------
        t : float
            The current time.
        P : (self.n, self.l_max+1) numpy array
            The current wave function.

        Returns
        -------
        (self.n x self.l_max+1) numpy array
            The new estimate of the wave function.
        """
        # self.D2_2 = -.5*self.D2
        P_new = self.D2_2.dot(P) + np.multiply( np.multiply(self.Vs_2, P), self.S) - np.multiply(self.V_, P)
        return P_new


    def TI_Hamiltonian_imag_time(self, t, P):
        """
        The time independent part of the Hamiltonian when using imaginary time.
        This will approach the ground state as τ increases (t->-iτ).
        We assume P is a 1D vector, as f_l should be 0 for l>0.
        D2_2, Vs_2 and V_ are constant matrices calculated in __innit__.

        Parameters
        ----------
        t : float
            The current time.
        P : (self.n, 1) numpy array
            The current wave function.

        Returns
        -------
        (self.n, 1) numpy array
            The new estimate of the wave function.
        """
        # P_new = (.5*self.D2.dot(P)
        #          - .5 * np.multiply( np.multiply(self.Vs[:,None], P), self.S[0])
        #          + np.multiply(self.V[:,None], P))
        P_new = - self.D2_2.dot(P) - np.multiply( np.multiply(self.Vs_2, P), self.S[0]) + np.multiply(self.V_, P)

        return P_new  # / np.sqrt(N)


    def TD_Hamiltonian(self, t, P):
        """
        The time dependent part of the Hamiltonian.
        V_ is a constant matrix calculated in __innit__.

        Parameters
        ----------
        t : float
            The current time.
        P : (self.n, self.l_max+1) numpy array
            The current wave function.

        Returns
        -------
        (self.n x self.l_max+1) numpy array
            The new estimate of the wave function.
        """
        P_new = - 1j * self.A(t) * ( np.matmul( self.D1.dot(P), self.T1)  # self.A(t+self.dt2)
                                     + np.matmul( np.multiply(self.V_, P), self.T2) ) 
        # P_new = self.A(t) * ( np.matmul( self.D1.dot(P), self.T1)  # self.A(t+self.dt2)
        #                       - np.matmul( np.multiply(self.V_, P), self.T2) )
        return P_new 

    def TD_Hamiltonian_imag_time(self, t, P):
        """
        Calculate the time dependent part of the Hamiltonian when using imaginary time.
        V_ is a constant matrix calculated in __innit__.
        Not currently in use.

        Parameters
        ----------
        t : float
            The current time.
        P : (self.n, self.l_max+1) numpy array
            The current wave function.

        Returns
        -------
        (self.n x self.l_max+1) numpy array
            The new estimate of the wave function.
        """
        P_new = self.A(t) * ( np.matmul( self.D1.dot(P), self.T1)
                              + np.matmul( np.multiply(self.V_, P), self.T2) )
        # P_new = self.A(t) * ( np.matmul( self.D1.dot(P), self.T1)
        #                       - np.matmul( np.multiply(self.V_, P), self.T2) )

        return P_new * (1j)

    def Hamiltonian(self, t, P):
        """
        Calculate the combined Hamiltonian.

        Parameters
        ----------
        t : float
            The current time.
        P : (self.n, self.l_max+1) numpy array
            The current wave function.

        Returns
        -------
        (self.n x self.l_max+1) numpy array
            The new estimate of the wave function.
        """
        TI = self.TI_Hamiltonian(t, P)
        TD = self.TD_Hamiltonian(t, P)
        return TI + TD

    def iHamiltonian(self, t, P):
        """
        Calculate the combined Hamiltonian times -i.

        Parameters
        ----------
        t : float
            The current time.
        P : (self.n, self.l_max+1) numpy array
            The current wave function.

        Returns
        -------
        (self.n x self.l_max+1) numpy array
            The new estimate of the wave function.
        """
        TI = self.TI_Hamiltonian(t, P)
        TD = self.TD_Hamiltonian(t, P)
        return -1j * (TI + TD) # self.Hamiltonian(t, P)


    def Hamiltonian_CAP(self, t, P, Sigma):
        """
        Calculate the combined Hamiltonian with a complex absorbing potential (CAP).

        Parameters
        ----------
        t : float
            The current time.
        P : (self.n, self.l_max+1) numpy array
            The current wave function.

        Returns
        -------
        (self.n x self.l_max+1) numpy array
            The new estimate of the wave function.
        """

        TI = self.TI_Hamiltonian(t, P)
        TD = self.TD_Hamiltonian(t, P)
        return TI + TD - 1j*Sigma(t, P)

    def iHamiltonian_CAP(self, t, P, Gamma):
        """
        Calculate the combined Hamiltonian with a complex absorbing potential (CAP) times -i.

        Parameters
        ----------
        t : float
            The current time.
        P : (self.n, self.l_max+1) numpy array
            The current wave function.

        Returns
        -------
        (self.n x self.l_max+1) numpy array
            The new estimate of the wave function.
        """

        return -1j * self.Hamiltonian_CAP(t, P, Gamma)

    def polynomial_gamma_CAP(self, gamma_0=1, R=160, Gamma_power=2):

        self.CAP_locs = np.where(self.r > R)[0]
        self.Gamma_vector = gamma_0*(self.r[self.CAP_locs] - R)**Gamma_power  # if abs(x)>R else 0
        self.exp_Gamma_vector_dt  = np.exp(-self.Gamma_vector*self.dt )[:,None]  # when actually using Γ we are using one of these formulas
        self.exp_Gamma_vector_dt2 = np.exp(-self.Gamma_vector*self.dt2)[:,None]  # so we just calculate them here to save flops


    def Hamiltonian_imag_time(self, t, P):
        """
        Calculate the combined Hamiltonian when using imaginary time.
        Not currently in use.

        Parameters
        ----------
        t : float
            The current time.
        P : (self.n, self.l_max+1) numpy array
            The current wave function.

        Returns
        -------
        (self.n x self.l_max+1) numpy array
            The new estimate of the wave function.
        """

        TI = self.TI_Hamiltonian_imag_time(t, P)
        TD = self.TD_Hamiltonian_imag_time(t, P)
        return TI + TD
    
    
    def find_eigenstates_Hamiltonian(self):
        """
        A function which finds the eigenvalues and eigenvectors for the time independent Hamiltonian.
        Since L is a good quantum number, each eigenstate will correspond to one specific L-channel.

        Returns
        -------
        eigen_vals : (self.l_max+1, self.n) numpy array
            All the found eigenvalues.
        eigen_vecs : (self.l_max+1, self.n, self.n) numpy array
            All the found eigenvectors. eigen_vecs[L,:,n] corresponds to eigen_vals[L,n].
        """

        eigen_vals = np.zeros((self.l_max+1, self.n))
        eigen_vecs = np.zeros((self.l_max+1, self.n, self.n))
        
        # goes through all the l-channels
        for L in range(self.l_max+1):
            # the Hamiltonian for the current L
            H_L = self.D2_2 + np.diag(L*(L+1)*.5*self.Vs) - np.diag(self.V)
            
            # Symbol explanation:            
            # self.V  = 1/self.r        # from the Coulomb potential
            # self.Vs = 1/self.r**2     # from the centrifugal term
            # self.D2_2 = -.5*self.D2   # the differeniated double derivative
            
            # finds the eigen vectors and values for the current H_L
            e_vals_L, e_vecs_L = sl.eig(H_L) 
            inds = e_vals_L.argsort()
            
            # stores the results
            eigen_vals[L] = np.real(e_vals_L)[inds]
            eigen_vecs[L] = e_vecs_L.T[inds]
            
            if np.any(np.abs(np.imag(e_vals_L)>0)):
                print(f"Imaginary eigenvalues for L={L}!")
            
        return eigen_vals, eigen_vecs
    

    def y_(self,t,P): # analysis:ignore
        """
        DEPRECATED!
        """
        return P*self.dt


    def RK4_0(self, tn, func): # , dt, dt2, dt6): # analysis:ignore
        """
        DEPRECATED!
        One step of Runge Kutta 4 for a matrix ODE.

        Parameters
        ----------
        P : (self.n, l_max) numpy array
            Wave function.
        tn : int
            Current time.
        func : function
            Function that is approximated.

        Returns
        -------
        (self.n, l_max) numpy array
            The new estimate for the matrix.

        """

        k1 = func(tn, self.P)
        k2 = func(tn + self.dt2, self.P + k1*self.dt2)
        k3 = func(tn + self.dt2, self.P + k2*self.dt2)
        k4 = func(tn + self.dt,  self.P + k3*self.dt )

        return self.P + (k1 + 2*k2 + 2*k3 + k4) * self.dt6


    def RK4(self, P, func, tn, dt, dt2, dt6, k=None):
        """
        Calculate one step of Runge Kutta 4 for a matrix ODE.
        dt2 = dt/2. dt6 = dt/6.

        Parameters
        ----------
        P : (self.n, l_max) numpy array
            Wave function.
        tn : int
            Current time.
        func : function
            Function that is approximated.

        Returns
        -------
        (self.n, l_max) numpy array
            The new estimate for the matrix.

        """

        k1 = func(tn, P)
        k2 = func(tn + dt2, P + k1*dt2)
        k3 = func(tn + dt2, P + k2*dt2)
        k4 = func(tn + dt,  P + k3*dt )

        return P + (k1 + 2*k2 + 2*k3 + k4) * dt6


    def RK4_imag(self, tn, func):
        """
        DEPRECATED!
        Calculate one step of Runge Kutta 4 for a matrix ODE. We have a separate one for imaginary time
        to save some flops.
        dt2_imag = dt_imag/2. dt6_imag = dt_imag/6.

        Parameters
        ----------
        P : (self.n, l_max) numpy array
            Wave function.
        tn : int
            Current time.
        func : function
            Function that is approximated.

        Returns
        -------
        (self.n, l_max) numpy array
            The new estimate for the matrix.
        """

        k1 = func(tn, self.P0)
        k2 = func(tn + self.dt2_imag, self.P0 + k1*self.dt2_imag)
        k3 = func(tn + self.dt2_imag, self.P0 + k2*self.dt2_imag)
        k4 = func(tn + self.dt_imag,  self.P0 + k3*self.dt_imag )

        return self.P0 + (k1 + 2*k2 + 2*k3 + k4) * self.dt6_imag

    """
    def Lanczos_(self, P, Hamiltonian, tn, dt, dt2=None, dt6=None, k=50):

        
        alpha  = np.zeros(k) * 1j
        beta   = np.zeros(k-1) * 1j
        V      = np.zeros((self.n, self.l_max+1, k)) * 1j

        V[:,:,0] = P

        
        # #tried not using w or w'
        # V[:,:,1] = Hamiltonian(tn, P) # or tn + dt/2 ?

        # alpha[0] = self.inner_product(V[:,:,1], V[:,:,0])
        # V[:,:,1] = V[:,:,1] - alpha[0] * P  #not sure if correct

        # for j in range(1,k):
        #     beta[j-1] = np.sqrt(self.inner_product(V[:,:,j], V[:,:,j])) # Euclidean norm
        #     V[:,:,j]    = V[:,:,j] / beta[j-1] # haven't used the if/else case here

        #     V[:,:,j+1] = Hamiltonian(tn, V[:,:,j])
        #     alpha[j]   = self.inner_product(V[:,:,j+1], V[:,:,j]) # np.sum( np.conj(w).T.dot(V[:,:,j]) )
        #     V[:,:,j+1] = V[:,:,j+1] - alpha[j]*V[:,:,j] - beta[j-1]*V[:,:,j-1]

        # T = sp.diags([beta, alpha, beta], [-1,0,1], format='csc')

        # P_k = sl.expm(-1j*T.todense()*dt) @ np.eye(k,1) # .dot(V.dot(P)) #Not sure if this is the fastest
        # P_new = V.dot(P_k)[:,:,0]
        

        w = Hamiltonian(tn, P)

        alpha[0] = self.inner_product(w, V[:,:,0])
        w = w - alpha[0] * P

        for j in range(1,k):
            beta[j-1] = np.sqrt(self.inner_product(w, w)) # Euclidean norm
            V[:,:,j]    = w / beta[j-1] # haven't used the if/else case here
                                        # but that would lead to a divide by zero, which would return an error

            w = Hamiltonian(tn, V[:,:,j])
            alpha[j] = self.inner_product(w, V[:,:,j]) # np.sum( np.conj(w).T.dot(V[:,:,j]) )
            w  = w - alpha[j]*V[:,:,j] - beta[j-1]*V[:,:,j-1]

        T = sp.diags([beta, alpha, beta], [-1,0,1], format='csc')

        P_k = sl.expm(-1j*T.todense()*dt) @ np.eye(k,1) # .dot(V.dot(P)) #Not sure if this is the fastest
        P_new = V.dot(P_k)[:,:,0]

        return P_new # , T, V
    """

    def find_orth(self, O):
        """
        Finds a vector which is orthogonal (orthonormal?) to a set of vectors in O.
        Found at https://stackoverflow.com/a/50661011/15147410 , but we also needed
        to reshape O to make the functions work. 

        Parameters
        ----------
        O : (self.n, self.l_max, j) Numpy array 
            A matrix containing a set of orthogonal vectors.

        Returns
        -------
        (self.n, self.l_max) Numpy array 
            The resulting orthonormal vector.

        """
        
        M = O.reshape( O.shape[0]*O.shape[1], O.shape[2] ) # reshapes the input
        rand_vec = np.random.rand(M.shape[0], 1) # generates a random vector of the correct shape
        A = np.hstack((M, rand_vec)) 
        b = np.zeros(M.shape[1] + 1)
        b[-1] = 1
        # here we solve a least squares problem, which returns a orthogonal vector
        res = np.linalg.lstsq(A.T, b, rcond=None)[0].reshape(O.shape[0], O.shape[1]) 

        return res / np.sqrt(self.inner_product(res, res) ) # normalises the result


    def Lanczos(self, P, Hamiltonian, tn, dt, dt2=None, dt6=None, k=20, tol=3e-3):
        """
        Calculate the Lanczos propagator for one timestep.

        This a fast method which we use to propagate a matrix ODE one timestep.
        The idea is ot create a Krylov sub-space of the P state, and then calculate the
        Hamiltonian on that instead of the full state. The result is then transformed
        back into the regular space, giving a estimate of P_new.
        # TODO: Double check that the description is correct.

        Parameters
        ----------
        P : (self.n, l_max) numpy array
            Wave function.
        Hamiltonian : function
            Function representing the Hamiltonian.
        tn : float
            Current time.
        dt : float
            The difference between each timestep.
        dt2 : float, optional
            dt/2. The default is None.
        dt6 : float, optional
            dt/6. The default is None.
        k : int, optional
            The total number of Lanczos iterations. The default is 20.
        tol : float, optional
            How small we allow beta to be. The default is 1e-4.

        Returns
        -------
        (self.n, l_max) numpy array
            The estimate of the wave function for the next timestep.
        """

        # TODO: add some comments
        # TODO: explain tn + dt2
        alpha  = np.zeros(k) * 1j
        beta   = np.zeros(k-1) * 1j
        V      = np.zeros((self.n, self.l_max+1, k)) * 1j

        # we keep the norm of the input P
        InitialNorm = np.sqrt(self.inner_product(P,P))
        V[:,:,0] = P / InitialNorm # P is normalised

        """
        #tried not using w or w'
        V[:,:,1] = Hamiltonian(tn, P) # or tn + dt/2 ?

        alpha[0] = self.inner_product(V[:,:,1], V[:,:,0])
        V[:,:,1] = V[:,:,1] - alpha[0] * P  #not sure if correct

        for j in range(1,k):
            beta[j-1] = np.sqrt(self.inner_product(V[:,:,j], V[:,:,j])) # Euclidean norm
            V[:,:,j]    = V[:,:,j] / beta[j-1] # haven't used the if/else case here

            V[:,:,j+1] = Hamiltonian(tn, V[:,:,j])
            alpha[j]   = self.inner_product(V[:,:,j+1], V[:,:,j]) # np.sum( np.conj(w).T.dot(V[:,:,j]) )
            V[:,:,j+1] = V[:,:,j+1] - alpha[j]*V[:,:,j] - beta[j-1]*V[:,:,j-1]

        T = sp.diags([beta, alpha, beta], [-1,0,1], format='csc')

        P_k = sl.expm(-1j*T.todense()*dt) @ np.eye(k,1) # .dot(V.dot(P)) #Not sure if this is the fastest
        P_new = V.dot(P_k)[:,:,0]


        w_ = Hamiltonian(tn, P) # or tn + dt/2 ?

        alpha[0] = self.inner_product(w_, V[:,:,0])
        w = w_ - alpha[0] * P

        for j in range(1,k):
            beta[j-1] = np.sqrt(self.inner_product(w, w)) # Euclidean norm
            V[:,:,j]  = w / beta[j-1]  if (np.abs(beta[j-1]) > tol) else self.find_orth(V[:,:,:j-1], j)

            w_ = Hamiltonian(tn, V[:,:,j])
            alpha[j] = self.inner_product(w_, V[:,:,j]) # np.sum( np.conj(w).T.dot(V[:,:,j]) )
            w  = w_ - alpha[j]*V[:,:,j] - beta[j-1]*V[:,:,j-1]
        """
        
        # dt2=0 # might have found a bug here. Is the inputted tn actually t_n+dt/2? in that case we would be using t_(n+1)
        # might not be actually. Not sure why. It is a tiny difference anyways. 
        # with dt2=0 it works, but without it does not (get exploding values). Not sure why, it dosen't make much sense. 
        # fixed. Just needed to add int() around the inputed nt
        w = Hamiltonian(tn + dt2, V[:,:,0])

        alpha[0] = self.inner_product(w, V[:,:,0])
        w = w - alpha[0] * V[:,:,0] # P

        for j in range(1,k):

            beta[j-1] = np.sqrt(self.inner_product(w, w)) # Euclidean norm
            V[:,:,j]  = w / beta[j-1] # if (np.abs(beta[j-1]) > tol) else self.find_orth(V[:,:,:j-1])
            # TODO: Implement stopping criterion of np.abs(beta[j-1]) > tol

            w = Hamiltonian(tn + dt2, V[:,:,j])
            alpha[j] = self.inner_product(w, V[:,:,j]) # np.sum( np.conj(w).T.dot(V[:,:,j]) )
            w  = w - alpha[j]*V[:,:,j] - beta[j-1]*V[:,:,j-1]


        T     = sp.diags([beta, alpha, beta], [-1,0,1], format='csc')
        P_k   = sl.expm(-1j*T.todense()*dt) @ np.eye(k,1) # Not sure if this is the fastest # TODO: wy did this work again?
        P_new = V[:,:,:].dot(P_k)[:,:,0]
        # else:
        #     T     = sp.diags([beta[1:], alpha[1:], beta[1:]], [-1,0,1], format='csc')
        #     P_k   = sl.expm(-1j*T.todense()*dt) @ np.eye(k-1,1) # .dot(V.dot(P)) #Not sure if this is the fastest
        #     P_new = V[:,:,1:].dot(P_k)[:,:,0]

        return P_new * InitialNorm # the output P is scaled back to the norm of the input P

    def arnoldi_iteration(A, b, n: int):
        """Computes a basis of the (n + 1)-Krylov subspace of A: the space
        spanned by {b, Ab, ..., A^n b}.

        Arguments
        A: m × m array
        b: initial vector (length m)
        n: dimension of Krylov subspace, must be >= 1

        Returns
        Q: m x (n + 1) array, the columns are an orthonormal basis of the
            Krylov subspace.
        h: (n + 1) x n array, A on basis Q. It is upper Hessenberg.
        """
        eps = 1e-12
        h = np.zeros((n+1,n))
        Q = np.zeros((A.shape[0],n+1))
        # Normalize the input vector
        Q[:,0] = b / np.linalg.norm(b,2)   # Use it as the first Krylov vector
        for k in range(1,n+1):
            v = np.dot(A, Q[:,k-1])  # Generate a new candidate vector
            for j in range(k):  # Subtract the projections on previous vectors
                h[j,k-1] = np.dot(Q[:,j].T, v)
                v = v - h[j,k-1] * Q[:,j]
            h[k,k-1] = np.linalg.norm(v,2)
            if h[k,k-1] > eps:  # Add the produced vector to the list, unless
                Q[:,k] = v/h[k,k-1]
            else:  # If that happens, stop iterating.
                return Q, h
        return Q, h


    def inner_product(self, psi1, psi2):
        """
        We calculate the inner product using the Riemann sum and Hadamard product.

        Parameters
        ----------
        psi1 : (n,m) numpy array
            A wavefunction.
        psi2 : (n,m) numpy array
            A wavefunction.

        Returns
        -------
        (n,m) numpy array
            The inner product.
        """
        return np.sum( np.conj(psi1) * psi2 ) * self.h




    def calculate_ground_state_analytical(self):
        """
        Estimate the ground state analytically.

        Returns
        -------
        None.

        """

        self.P[:,0] = self.P0[:,0] = self.r*np.exp(-self.r) / np.sqrt(np.pi)

        N = si.simpson( np.insert( np.abs(self.P0.flatten())**2,0,0), np.insert(self.r,0,0))
        eps0 = np.log(N) * -.5 / self.dt_imag

        print( f"\nAnalytical ground state energy: {eps0} au.")
        self.ground_state_found = True


    def calculate_ground_state_imag_time(self):
        """
        Estimate the ground state using imaginary time.

        Returns
        -------
        None.

        """

        self.P0s  = [self.P0] # a list to store some of the P0 results. We only keep n_saves values
        self.eps0 = []        # a list to store the estimated local energy
        self.N0s  = [] # [self.inner_product(self.P0, self.P0)]

        self.save_idx_imag = np.round(np.linspace(0, len(self.time_vector_imag) - 1, self.n_saves_imag)).astype(int)
        
        H_0 = self.D2_2_gs - np.diag(self.V_[:,0]) # + np.diag(0*(0+1)*self.Vs_2[:,0])
        exp_Hamiltonian = sl.expm(-H_0*self.dt_imag)
        
        # data = pd.read_csv("ImTimePropagator.dat", sep=" ", header=None)
        
        # we find the numerical ground state by using imaginary time
        for tn in tqdm(range(self.nt_imag)):

            # self.P0 = self.RK4_imag(self.time_vector_imag[tn], self.TI_Hamiltonian_imag_time)
            # self.P0 = self.RK4(self.P0, self.TI_Hamiltonian_imag_time, self.time_vector_imag[tn], self.dt_imag, self.dt2_imag, self.dt6_imag)
            self.P0 = exp_Hamiltonian @ (self.P0) # sl.expm(self.TI_Hamiltonian_imag_time*self.dt_imag)
            
            # when using imaginary time the Hamiltonian is no longer hermitian, so we have to re-normalise P0
            # N = si.simpson( np.insert( np.abs(self.P0.flatten())**2,0,0), np.insert(self.r,0,0))
            N = self.inner_product(self.P0, self.P0)
            # N = si.simpson( np.insert( np.abs(P0.flatten())**2,0,0), dx=h)
            self.P0 = self.P0 / np.sqrt(N)
            # self.P0 = self.P0 / N

            self.eps0.append( self.energy_constant * np.log(N) ) # we keep track of the estimated ground state energy
            if tn in self.save_idx_imag:
                self.P0s.append(self.P0)
            self.N0s.append(N)

        self.P[:,0] = self.P0[:,0]
        print( f"\nFinal ground state energy: {self.eps0[-1]} au.\n")
        self.ground_state_found = True


    def save_ground_states(self, savename="ground_states"):
        """
        Save the ground sate to a file.

        Parameters
        ----------
        savename : string, optional
            Name of save file. The default is "ground_states".

        Returns
        -------
        None.

        """

        if self.ground_state_found:
            os.makedirs(self.save_dir, exist_ok=True) # make sure the save directory exists
            np.save(f"{self.save_dir}/{savename}", self.P0s)
            np.save(f"{self.save_dir}/{savename}_eps0", self.eps0)
        else:
            print("Warning: Ground state needs to be found before running save_ground_states().")


    def load_ground_states(self, savename="ground_states"):
        """
        Load a found ground sate from a file.

        Parameters
        ----------
        savename : string, optional
            Name of save file. The default is "ground_states".

        Returns
        -------
        None.

        """

        self.P0s  = np.load(f"{self.save_dir}/{savename}.npy")
        self.eps0 = np.load(f"{self.save_dir}/{savename}_eps0.npy")
        self.N0s  = np.exp( self.eps0 / self.energy_constant )
        
        self.P [:,0] = self.P0s[-1,:,0]
        self.P0[:,0] = self.P0s[-1,:,0]

        # N = si.simpson( np.insert( np.abs(self.P0.flatten())**2,0,0), np.insert(self.r,0,0))
        # eps0 = np.log(N) * -.5 / self.dt_imag

        print( f"\nAnalytical ground state energy: {self.eps0[-1]} au.")

        # self.P0s = np.load(f"{self.save_dir}/{savename}")
        self.ground_state_found = True


    def plot_gs_res(self, do_save=True):
        """
        Create nice plots of the ground sate.

        Parameters
        ----------
        do_save : boolean, optional
            Whether to save the plots. The default is True.

        Returns
        -------
        None.

        """

        sns.set_theme(style="dark") # nice plots

        if self.ground_state_found:

            plt.plot(self.r, np.abs(self.P0s[0] [:,0])**2, "--")         # initial value
            # plt.plot(self.r, np.abs(self.P  [:,0])**2)                  # final estimate
            plt.plot(self.r, np.abs(self.P0s[-1][:,0])**2)               # final estimate
            plt.plot(self.r, np.abs(2*self.r*np.exp(-self.r))**2, "--") # analytical
            plt.legend(["P0 initial", "P0 estimate", "P0 analytical"])
            plt.xlim(left=-.1, right=12)
            plt.xlabel("r (a.u.)")
            plt.ylabel("Wave function")
            plt.grid()
            # plt.yscale("log")
            if do_save:
                os.makedirs(self.save_dir, exist_ok=True) # make sure the save directory exists
                plt.savefig(f"{self.save_dir}/gs_found.pdf")
            plt.show()

            plt.plot(self.time_vector_imag, np.abs(np.array(self.eps0) + .5) )
            plt.yscale("log")
            plt.xlabel("τ (s)")
            plt.ylabel("Ground state energy error")
            plt.grid()
            if do_save:
                plt.savefig(f"{self.save_dir}/gs_error.pdf")
            plt.show()
            
            plt.plot(self.time_vector_imag, self.N0s, label="N")
            # plt.plot(self.time_vector_imag, np.sqrt(self.N0s), label="√N")
            # plt.yscale("log")
            plt.xlabel("τ (s)")
            plt.ylabel("Norm of ground state")
            plt.grid()
            plt.legend()
            if do_save:
                plt.savefig(f"{self.save_dir}/gs_norm.pdf")
            plt.show()

        else:
            print("Warning: Ground state needs to be found before running plot_gs_res().")


    def calculate_time_evolution(self):
        """
        Simulate the time propagation of the wave function.

        Returns
        -------
        None.

        """

        if self.A is None:
            print("Warning: Need to define self.A() before running calculate_time_evolution().")
        elif not self.ground_state_found:
            print("Warning: Ground state needs to be found before running calculate_time_evolution().")
        else: # self.ground_state_found and self.A != None:

            self.Ps     = [self.P] # list of the calculated wave functions
            self.save_idx  = np.round(np.linspace(0, self.nt, self.n_saves)).astype(int) # which WFs to save
            self.save_idx_ = np.round(np.linspace(0, self.nt*self.T, int(self.n_saves*self.T))).astype(int) # which WFs to save

            if self.use_CAP:
                if self.calc_norm or self.calc_dPdomega or self.calc_dPdepsilon or self.calc_dP2depsdomegak:
                    t_ = 0 # allows us to save the norm for both during and after the laser pulse
                    
                    def calc_norm():
                        self.norm_over_time[tn+t_+1] = np.real(self.inner_product(self.P, self.P))
                    
                    def calc_zeta_omega():
                        # find ζ_l,l'(r;t=tn) 
                        self.zeta_omega   += self.P[self.CAP_locs,:,None]*np.conjugate(self.P)[self.CAP_locs,None] # from: https://stackoverflow.com/a/44729200/15147410
                    
                    def calc_zeta_epsilon():
                        # find ζ_l(r,r';t=tn) 
                        self.zeta_epsilon += self.P[self.CAP_locs,None]*np.conjugate(self.P)[None,:]
                    
                    def calc_zeta_eps_omegak():
                        # find ζ_l,l'(r,r';t=tn) 
                        # for r in range(len(self.CAP_locs)):
                        #     for r_ in range(len(self.r)):
                        #         for l in range(self.l_max+1):
                        #             for l_ in range(self.l_max+1):
                        #                 self.calc_zeta_eps_omegak[r,r_,l,l_] += self.P[self.CAP_locs[r],l]*np.conjugate(self.P[r_,l_])
                        self.zeta_eps_omegak += self.P[self.CAP_locs,None,:,None]*np.conjugate(self.P)[None,:,None,:]
                        
                        
                    # test which things we are going to calculate on the fly
                    extra_funcs = [[calc_norm,self.calc_norm],[calc_zeta_omega,self.calc_dPdomega],[calc_zeta_epsilon,self.calc_dPdepsilon],[calc_zeta_eps_omegak,self.calc_dP2depsdomegak]]
                    extra_funcs = [ff[0] for ff in extra_funcs if ff[1]] # [ff for ff in extra_funcs if [self.calc_norm,self.calc_dPdomega,self.calc_dPdepsilon]]
                    
                    if self.calc_norm:
                        self.norm_over_time = np.zeros(len(self.time_vector) + len(self.time_vector1) + 1)
                        self.norm_over_time[0] = self.inner_product(self.P, self.P)
                    
                    if self.calc_dPdomega:
                        # ζ_l,l'(r;t=0) for calculating dP/dΩ
                        self.zeta_omega   = np.zeros((len(self.CAP_locs),self.l_max+1,self.l_max+1), dtype=complex)
                    
                    if self.calc_dPdepsilon:
                        # ζ_l(r,r';t=0) for calculating dP/dΩ
                        self.zeta_epsilon = np.zeros((len(self.CAP_locs),len(self.r),self.l_max+1), dtype=complex)
                        
                    if self.calc_dP2depsdomegak:
                        # ζ_l(r,r';t=0) for calculating dP/dΩ
                        self.zeta_eps_omegak = np.zeros((len(self.CAP_locs),len(self.r),self.l_max+1,self.l_max+1), dtype=complex)
                    
                    # Here we use the split operator method approximations:
                    # P(t+Δt) = exp(-i*(H - iΓ)*Δt) * P(t) + O(Δt^3) = exp(-Γ*Δt/2)*exp(-i*H*Δt)*exp(-Γ*Δt/2) * P(t) + O(Δt^3)
                    # TODO: check that the formula is correct.
                    # goes through all the pulse timesteps
                    print("With laser pulse: ")
                    for tn in tqdm(range(len(self.time_vector))):
                        # applies the first exp(i*Γ*Δt/2) part to the wave function
                        self.P[self.CAP_locs] = self.exp_Gamma_vector_dt2 * self.P[self.CAP_locs, :] # np.exp( - self.Gamma_vector * self.dt2) * self.P[self.CAP_locs]
                        
                        # we call whatever time propagator is to be used
                        self.P = self.time_propagator(self.P, self.energy_func, tn=self.time_vector[tn], dt=self.dt, dt2=self.dt2, dt6=self.dt6, k=self.k)
                        # TI_Hamiltonian, time_vector
                        
                        # applies the second exp(i*Γ*Δt/2) part to the wave function
                        self.P[self.CAP_locs] = self.exp_Gamma_vector_dt2 * self.P[self.CAP_locs] # np.exp(- self.Gamma_vector * self.dt) * self.P[self.CAP_locs]
                        
                        # stores the result in the list self.Ps 
                        if tn in self.save_idx:
                            self.Ps.append(self.P)
                            
                        # runs only the things we want to calculate on the fly
                        for func in extra_funcs:
                            func()
                    
                    print()
                    t_ = len(self.time_vector) # allows us to save the norm for both during and after the laser pulse
                    if self.T > 0:
                        # goes through all the non-pulse timesteps
                        print("After laser pulse: ")
                        for tn in tqdm(range(len(self.time_vector1))):
                            # applies the first exp(i*Γ*Δt/2) part to the wave function
                            self.P[self.CAP_locs] = self.exp_Gamma_vector_dt2 * self.P[self.CAP_locs, :] # np.exp( - self.Gamma_vector * self.dt2) * self.P[self.CAP_locs]
                            
                            # we call whatever time propagator is to be used
                            self.P = self.time_propagator(self.P, self.TI_Hamiltonian, tn=self.time_vector1[tn], dt=self.dt, dt2=self.dt2, dt6=self.dt6, k=self.k)
                            # TI_Hamiltonian, time_vector
                            
                            # applies the second exp(i*Γ*Δt/2) part to the wave function
                            self.P[self.CAP_locs] = self.exp_Gamma_vector_dt2 * self.P[self.CAP_locs] # np.exp(- self.Gamma_vector * self.dt) * self.P[self.CAP_locs]
                            
                            # if len(self.time_vector)+tn in self.save_idx_:
                            #     self.Ps.append(self.P)
                            if tn in self.save_idx_:
                                self.Ps.append(self.P)
                            
                            for func in extra_funcs:
                                func()
                            
                            
                            """
                            # find ζ_l,l'(r;t=tn) 
                            self.zeta_omega = self.zeta_omega + self.P[self.CAP_locs,:,None]*np.conjugate(self.P)[self.CAP_locs,None] # from: https://stackoverflow.com/a/44729200/15147410
                            
                            # find ζ_l(r,r';t=tn) 
                            self.zeta_epsilon += self.P[self.CAP_locs,None]*np.conjugate(self.P)[None,:]
                            
                            
                            self.norm_over_time[len(self.time_vector)+tn+1] = np.real(self.inner_product(self.P, self.P))
                            """
                    
                    if self.calc_norm:
                        self.norm_calculated = True
                        print("\n")
                        print(f"Norm   |Ψ|^2 = {self.norm_over_time[-1]}.")
                        print(f"Norm 1-|Ψ|^2 = {1-self.norm_over_time[-1]}.")
                    
                    
                    if self.calc_dPdomega:
                        # finds dP/dΩ
                        self.zeta_omega *= self.dt
                        self.calculate_dPdomega()
                        
                    
                    if self.calc_dPdepsilon:
                        # finds dP/dε
                        self.zeta_epsilon *= self.dt
                        self.calculate_dPdepsilon()
                        
                    if self.calc_dP2depsdomegak:
                        # finds dP/dε
                        self.zeta_eps_omegak *= self.dt
                        self.calculate_dPdepsilon()
        
                        
                    if self.calc_norm and self.calc_dPdomega:
                        print('\n' + f"Norm diff |Ψ| and dP/dΩ: {np.abs(1-self.norm_over_time[-1]-self.dP_domega_norm)}.", '\n')
                    if self.calc_norm and self.calc_dPdepsilon:
                        print('\n' + f"Norm diff |Ψ| and dP/dε: {np.abs(1-self.norm_over_time[-1]-self.dP_depsilon_norm)}.", '\n')
                        
                else:
                    # Here we use the split operator method approximations:
                    # P(t+Δt) = exp(-i*(H - iΓ)*Δt) * P(t) + O(Δt^3) = exp(-Γ*Δt/2)*exp(-i*H*Δt)*exp(-Γ*Δt/2) * P(t) + O(Δt^3)
                    # TODO: check that the formula is correct.

                    # applies the first exp(i*Γ*Δt/2) part to the wave function
                    self.P[self.CAP_locs] = self.exp_Gamma_vector_dt2 * self.P[self.CAP_locs, :] # np.exp( - self.Gamma_vector * self.dt2) * self.P[self.CAP_locs]

                    # goes through all the pulse timesteps
                    print("With laser pulse: ")
                    for tn in tqdm(range(len(self.time_vector))):     # for tn in tqdm(range(len(self.time_vector))):     for tn in tqdm(range(len(self.time_vector1))):
                        # we call whatever time propagator is to be used
                        # self.P = self.time_propagator(self.P, self.energy_func, tn=self.time_vector[tn]+self.dt2, dt=self.dt, dt2=self.dt2, dt6=self.dt6, k=self.k)
                        self.P = self.time_propagator(self.P, self.energy_func, tn=self.time_vector[tn], dt=self.dt, dt2=self.dt2, dt6=self.dt6, k=self.k)

                        # since exp(-Γ*Δt/2) is constant we can apply both the last one for this time step, and the first one for the next
                        # time step at the same time # TODO double check that this is correct
                        self.P[self.CAP_locs] = self.exp_Gamma_vector_dt * self.P[self.CAP_locs] # np.exp(- self.Gamma_vector * self.dt) * self.P[self.CAP_locs]
                        if tn in self.save_idx:
                            self.Ps.append(self.P)
                    
                    if self.T > 0:
                        # goes through all the non-pulse timesteps
                        print("After laser pulse: ")
                        for tn in tqdm(range(len(self.time_vector1))):     # for tn in tqdm(range(len(self.time_vector))):     for tn in tqdm(range(len(self.time_vector1))):
                            # we call whatever time propagator is to be used
                            # self.P = self.time_propagator(self.P, self.energy_func, tn=self.time_vector[tn]+self.dt2, dt=self.dt, dt2=self.dt2, dt6=self.dt6, k=self.k)
                            self.P = self.time_propagator(self.P, self.TI_Hamiltonian, tn=self.time_vector1[tn], dt=self.dt, dt2=self.dt2, dt6=self.dt6, k=self.k)
    
                            # since exp(-Γ*Δt/2) is constant we can apply both the last one for this time step, and the first one for the next
                            # time step at the same time # TODO double check that this is correct
                            self.P[self.CAP_locs] = self.exp_Gamma_vector_dt * self.P[self.CAP_locs] # np.exp(- self.Gamma_vector * self.dt) * self.P[self.CAP_locs]
                            # if len(self.time_vector)+tn in self.save_idx: # TODO: fix
                            #     self.Ps.append(self.P)
                            if tn in self.save_idx_:
                                self.Ps.append(self.P)
                    

                    # applies the final exp(-Γ*Δt/2) to the wave function
                    self.P[self.CAP_locs] = self.exp_Gamma_vector_dt2 * self.P[self.CAP_locs] # np.exp(- self.Gamma_vector * self.dt2) * self.P[self.CAP_locs]

            else:
                # goes through all the pulse timesteps
                print("With laser pulse: ")
                for tn in tqdm(range(len(self.time_vector))):      # for tn in tqdm(range(len(self.time_vector))):    for tn in tqdm(range(len(self.time_vector1))):
                    # we call whatever time propagator is to be used
                    # self.P = self.time_propagator(self.P, self.energy_func, tn=self.time_vector[tn]+self.dt2, dt=self.dt, dt2=self.dt2, dt6=self.dt6, k=self.k)
                    self.P = self.time_propagator(self.P, self.energy_func, tn=self.time_vector[tn], dt=self.dt, dt2=self.dt2, dt6=self.dt6, k=self.k)
                    if tn in self.save_idx:
                        self.Ps.append(self.P)
                
                if self.T > 0:
                    # goes through all the non-pulse timesteps
                    print("After laser pulse: ")
                    for tn in tqdm(range(len(self.time_vector1))):      # for tn in tqdm(range(len(self.time_vector))):    for tn in tqdm(range(len(self.time_vector1))):
                        # we call whatever time propagator is to be used
                        # self.P = self.time_propagator(self.P, self.energy_func, tn=self.time_vector[tn]+self.dt2, dt=self.dt, dt2=self.dt2, dt6=self.dt6, k=self.k)
                        self.P = self.time_propagator(self.P, self.TI_Hamiltonian, tn=self.time_vector1[tn], dt=self.dt, dt2=self.dt2, dt6=self.dt6, k=self.k)
                        if len(self.time_vector)+tn in self.save_idx:
                            self.Ps.append(self.P)

            # N = si.simpson( np.insert( np.abs(self.P.flatten())**2,0,0), np.insert(self.r,0,0))
            # eps = -.5 * np.log(N) / self.dt_imag
            # print( f"\nFinal state energy: {eps} au.")
            self.time_evolved = True
    
    
    def calculate_dPdomega(self):
        
        self.dP_domega = np.zeros(self.n)
        print("\nCalculating dP/dΩ:")
        Y = [sc.special.sph_harm(0, l, np.linspace(0,2*np.pi,self.n), np.linspace(0,np.pi,self.n)) for l in range(self.l_max+1)]
        for l in tqdm(range(self.l_max+1)): # goes through all the l's twice. # TODO: Can this be vetorized? 
            for l_ in range(self.l_max+1):
                inte = np.trapz(self.Gamma_vector*self.zeta_omega[:,l,l_], self.r[self.CAP_locs]) 
                # Y    = sc.special.sph_harm(0, l, np.linspace(0,2*np.pi,self.n), np.linspace(0,np.pi,self.n))
                # Y_   = np.conjugate( sc.special.sph_harm(0, l_, np.linspace(0,2*np.pi,self.n), np.linspace(0,np.pi,self.n)) )
                
                # Y and Y_ are always real
                self.dP_domega += np.real(Y[l]*Y[l_]*inte)
        
        self.dP_domega = self.dP_domega*2
        self.dP_domega_calculated = True
        
        # checks the norm of dP/dΩ
        theta = np.linspace(0, np.pi, len(self.dP_domega))
        self.dP_domega_norm = 2*np.pi*np.trapz(self.dP_domega*np.sin(theta), theta) 
        print()
        print(f"Norm of dP/dΩ = {self.dP_domega_norm}.")
        
    
    def calculate_dPdepsilon(self):
        
        sns.set_theme(style="dark") # nice plots
        
        # X,Y   = np.meshgrid(self.r[self.CAP_locs], self.r)
        # plt.contourf(X,Y, self.zeta_epsilon[:,:,0].T, levels=30, alpha=1., antialiased=True)
        # plt.colorbar(label="zeta_epsilon")
        # plt.xlabel(r"$r$")
        # plt.ylabel(r"$r'$")
        # plt.title(r"$\zeta_\epsilon$.")
        # # plt.savefig("report/phi2_diff_double.pdf") 
        # plt.show()
        
        eigen_vals, eigen_vecs = self.find_eigenstates_Hamiltonian() 
        eigen_vals /= np.sqrt(self.h)
        eigen_vecs /= np.sqrt(self.h)
        
        print("\nCalculating dP/dε:")
        # finds the indexes where the energies are positive
        pos_inds = [np.where(eigen_vals[l]>0)[0] for l in range(self.l_max+1)] 
        
        min_ls = [min(eigen_vals[l,pos_inds[l]]) for l in range(self.l_max+1)]
        # the used grid spans from the smalest to the largest of the positive values
        self.epsilon_grid = np.linspace(np.max(min_ls), self.max_epsilon, self.spline_n)
        self.dP_depsilon = np.zeros_like(self.epsilon_grid)
        
        pos_lenghts = sum([len(p) for p in pos_inds])
        pbar = tqdm(total=pos_lenghts) # for the progress bar
        for l in range(self.l_max+1):# , position=0): # goes through all the l's
            pos_ind = pos_inds[l] # np.where(eigen_vals[l]>0)[0]
            pos_eps = eigen_vals[l,pos_ind]
            
            # for n in range(0,5):
            #     plt.plot(self.r[:], eigen_vecs[l].T[:,pos_ind[0]+n], label="{:.3f}".format(eigen_vals[l,pos_ind[0]+n]))
            # plt.title(f"L={l}")
            # plt.grid()
            # plt.legend(loc='lower center')
            # plt.show()
            
            D_l_eps = np.zeros(pos_eps.shape)
            D_l_eps[1:-1] = 2/(pos_eps[2:]-pos_eps[:-2])
            D_l_eps[ 0]   = 1/(pos_eps[ 1]-pos_eps[ 0])
            D_l_eps[-1]   = 1/(pos_eps[-1]-pos_eps[-2])
            
            F_l_eps = np.zeros(pos_eps.shape, dtype=complex)
            
            for i, eps in enumerate(pos_ind): # , position=1, leave=False)):
                inte_dr = np.zeros(self.zeta_epsilon.shape[1], dtype='complex') 
                # for r_ in range(len(self.r)):     # TODO: can this be vectorized? 
                #     inte_dr[r_] = np.sum( np.conjugate(eigen_vecs[l,eps,self.CAP_locs]) * self.Gamma_vector * self.zeta_epsilon[:,r_,l]) 
                # this is extremely close, but not exactly the same, not sure why
                inte_dr = np.sum( (np.conjugate(eigen_vecs[l,eps,self.CAP_locs]) * self.Gamma_vector)[:,None] * self.zeta_epsilon[...,l], axis=0)
                F_l_eps[i] = D_l_eps[i] * np.sum( inte_dr * eigen_vecs[l,eps] ) * self.h * self.h 
                pbar.update()
            
            # spline = sc.interpolate.splrep(pos_eps, np.real(F_l_eps))  
            # self.dP_depsilon += np.real(sc.interpolate.splev(self.epsilon_grid,spline))
            # self.dP_depsilon += np.real(sc.interpolate.InterpolatedUnivariateSpline(pos_eps, np.real(F_l_eps))(self.epsilon_grid))
            self.dP_depsilon += np.real(sc.interpolate.CubicSpline(pos_eps, np.real(F_l_eps))(self.epsilon_grid))
            
            if l==1:
                np.savetxt(f'{self.save_dir}/l{l}_eigenvalues.txt', pos_eps)
                np.savetxt(f'{self.save_dir}/l{l}_eigenvectorss.txt', eigen_vecs[l])
                np.savetxt(f'{self.save_dir}/l{l}_F_l_eps.txt', F_l_eps)
            
        pbar.close()
        
        self.dP_depsilon *= 2
        self.dP_depsilon_calculated = True
        
        print()
        self.dP_depsilon_norm = np.trapz(self.dP_depsilon, self.epsilon_grid) 
        print(f"Norm of dP/dε = {self.dP_depsilon_norm}.", "\n")
        # print(np.min(self.dP_depsilon))
        
        # dP_depsilon_norm = np.sum(self.dP_depsilon)*(self.epsilon_grid[1]-self.epsilon_grid[0]) 
        # print(f"Norm of dP/dε = {dP_depsilon_norm}.", "\n")
        # print(f"Norm of dP/dε: {np.trapz(self.dP_depsilon, self.epsilon_grid*self.h)}.")
        # print(f"Norm of dP/dε: {np.trapz(self.dP_depsilon, self.epsilon_grid*self.h**2)}.")
        # print(f"Norm of dP/dε: {np.trapz(self.dP_depsilon, self.epsilon_grid/self.h)}.")
        # print(f"Norm of dP/dε: {np.trapz(self.dP_depsilon, self.epsilon_grid/self.h**2)}.")
        # print(f"Norm of dP/dε: {np.trapz(self.dP_depsilon, self.epsilon_grid*(self.epsilon_grid[3]-self.epsilon_grid[2]))}.")
        
    
    def calculate_dP2depsdomegak(self):
        """
        WIP!
        """
        
        eigen_vals, eigen_vecs = self.find_eigenstates_Hamiltonian()
        
        print("\nCalculating dP/dεdΩ_k:")
        
        # finds the indexes where the energies are positive
        pos_inds = [np.where(eigen_vals[l]>0)[0] for l in range(self.l_max+1)] 
        
        # the used grid spans from the smalest to the largest of the positive values
        min_ls = [min(eigen_vals[l,pos_inds[l]]) for l in range(self.l_max+1)]
        self.epsilon_grid = np.linspace(np.max(min_ls), 10, self.spline_n)
        self.dP2_depsilon_domegak = np.zeros((self.spline_n, self.n))
        
        pos_lenghts = sum([len(p) for p in pos_inds])
        # pbar = tqdm(total=pos_lenghts) # for the progress bar
        pbar = tqdm(total=(self.l_max+1)**2) # for the progress bar
        
        # pos_eps = eigen_vals[l,pos_inds]
        
        D_l_eps = []
        for l in range(self.l_max+1):
            pos_ind = pos_inds[l]
            D_l_eps.append(np.zeros(eigen_vals[l,pos_ind].shape))
            D_l_eps[l][1:-1] = 2/(eigen_vals[l,pos_ind][2:]-eigen_vals[l,pos_ind][:-2])
            D_l_eps[l][ 0]   = 1/(eigen_vals[l,pos_ind][ 1]-eigen_vals[l,pos_ind][ 0])
            D_l_eps[l][-1]   = 1/(eigen_vals[l,pos_ind][-1]-eigen_vals[l,pos_ind][-2])
        
        Y = [sc.special.sph_harm(0, l, np.linspace(0,2*np.pi,self.n), np.linspace(0,np.pi,self.n)) for l in range(self.l_max+1)]
        # sigma_l = [np.angle(sc.special.gamma(l+1j+1j/np.sqrt(2*pos_inds[l]))) for l in range(self.l_max+1)] # TODO: ask what this is
        sigma_l = [np.angle(sc.special.gamma(l+1j+1j/np.sqrt(2*self.epsilon_grid))) for l in range(self.l_max+1)] # TODO: ask what this is
        eigen_vecs_conjugate = np.conjugate(eigen_vecs)
        # eigen_vecs_conjugate_gamma = [eigen_vecs_conjugate[l][None,self.CAP_locs] * self.Gamma_vector for l in range(self.l_max+1)]
        for l in range(self.l_max+1): # goes through all the l's twice. # TODO: Can this be vetorized? 
            for l_ in range(self.l_max+1):
                F_l_eps = np.zeros((pos_inds[l].shape[0],pos_inds[l_].shape[0]), dtype=complex)
                # F_l_eps = np.zeros(pos_inds[l].shape[0], dtype=complex)
                
                # pbar = tqdm(total=len(pos_inds[l])) # *len(pos_inds[l_]))
                # TODO: do we only need the diagonal of F_l_eps? How would that work if it isn't square? 
                for n, eps in enumerate(pos_inds[l]):
<<<<<<< HEAD
                    eigen_vecs_conjugate_gamma = eigen_vecs_conjugate[l][eps,self.CAP_locs] * self.Gamma_vector
                    for n_, eps_ in enumerate(pos_inds[l]):
                        inte_dr = np.zeros(len(self.r), dtype='complex') 
                        for r_ in range(len(self.r)):     # TODO: can this be vectorized? 
                            # inte_dr[r_] = np.sum( np.conjugate(eigen_vecs[l][eps,self.CAP_locs]) * self.Gamma_vector * self.zeta_eps_omegak[:,r_,l,l_] )
                            # inte_dr[r_] = np.sum( eigen_vecs_conjugate[l][eps,self.CAP_locs] * self.Gamma_vector * self.zeta_eps_omegak[:,r_,l,l_] )
                            inte_dr[r_] = np.sum( eigen_vecs_conjugate_gamma * self.zeta_eps_omegak[:,r_,l,l_] )
                        F_l_eps[n,n_] = np.sqrt(D_l_eps[l][n]) * np.sqrt(D_l_eps[l_][n]) * np.sum( inte_dr * eigen_vecs[l_][eps_] ) * self.h * self.h 
                pbar.update()
                
                # TODO: add spline stuff
                # should I interploate over l or l_?
                splined = sc.interpolate.RectBivariateSpline(eigen_vals[l,pos_inds[l]], eigen_vals[l_,pos_inds[l_]], np.real(F_l_eps))
                spl     = np.real(splined((self.epsilon_grid, self.epsilon_grid)))
=======
                    # eigen_vecs_conjugate_gamma = eigen_vecs_conjugate[l][eps,self.CAP_locs] * self.Gamma_vector
                    # for n_, eps_ in enumerate(pos_inds[l]):
                    inte_dr = np.zeros(len(self.r), dtype='complex') 
                    # for r_ in range(len(self.r)):     # TODO: can this be vectorized? 
                        # inte_dr[r_] = np.sum( np.conjugate(eigen_vecs[l][eps,self.CAP_locs]) * self.Gamma_vector * self.zeta_eps_omegak[:,r_,l,l_] )
                        # inte_dr[r_] = np.sum( eigen_vecs_conjugate[l][eps,self.CAP_locs] * self.Gamma_vector * self.zeta_eps_omegak[:,r_,l,l_] )
                        # inte_dr[r_] = np.sum( eigen_vecs_conjugate_gamma * self.zeta_eps_omegak[:,r_,l,l_] )
                    inte_dr = np.sum( (np.conjugate(eigen_vecs[l,eps,self.CAP_locs]) * self.Gamma_vector)[:,None] * self.zeta_eps_omegak[...,l,l_], axis=0)
                    F_l_eps[n] = np.sqrt(D_l_eps[l][n]) * np.sqrt(D_l_eps[l_][n]) * np.sum( inte_dr * eigen_vecs[l_][eps] ) * self.h * self.h 
                    pbar.update()
                
                # TODO: add spline stuff
                # should I interploate over l or l_? Should be 2D!
                splined = np.real(sc.interpolate.CubicSpline(eigen_vals[l,pos_inds[l]], np.real(F_l_eps))(self.epsilon_grid))
>>>>>>> d21e20e9
                # splined = np.real(sc.interpolate.CubicSpline(eigen_vals[l,pos_inds], np.real(np.diag(F_l_eps)))(self.epsilon_grid))
                
                # the Y's are always real
                self.dP2_depsilon_domegak += np.real( 1j**(l_-l) * (np.exp(1j*(sigma_l[l]-sigma_l[l_])) @ Y[l]*Y[l_]) @ spl )
        
        self.dP2_depsilon_domegak *= 2
        pbar.close()
        
        
        
        
    def plot_norm(self, do_save=True):
        
        if self.norm_calculated: 
            plt.a(np.append(self.time_vector,self.time_vector1), self.norm_over_time[:-1], label="Norm")
            plt.axvline(self.Tpulse, linestyle="--", color='k', linewidth=1, label="End of pulse") 
            plt.grid()
            plt.xlabel("Time (a.u.)")
            plt.ylabel("Norm")
            plt.legend()
            if do_save:
                os.makedirs(self.save_dir, exist_ok=True) # make sure the save directory exists
                plt.savefig(f"{self.save_dir}/time_evolved_norm.pdf")
            plt.show()
            
            data = pd.read_csv("sølve/NormVector.dat", sep=" ", header=None)

            time = data.to_numpy()[:,0]
            norm = data.to_numpy()[:,1]
            
            print(f"Norm 1-|Ψ|^2 = {1-norm[-1]} Sølve 0.")
            
            data = pd.read_csv("sølve/NormData.dat", sep=",", header=None)

            time0 = data.to_numpy()[:,0]
            norm0 = data.to_numpy()[:,1]
            
            print(f"Norm 1-|Ψ|^2 = {1-norm0[-1]} Sølve 1.")
            
            plt.plot(np.append(self.time_vector,self.time_vector1), self.norm_over_time[:-1], label="Norm Min")
            plt.plot(time, norm, '--', label="Norm Sølve")
            plt.plot(time0, norm0, '--', label="Norm Sølve 2")
            plt.axvline(np.pi*100, linestyle="--", color='k', linewidth=1, label="End of pulse") 
            plt.grid()
            plt.xlabel("Time (a.u.)")
            plt.ylabel("Norm")
            plt.ylim([0,1.1])
            plt.legend()
            # plt.title("b_l = l / np.sqrt((2*l-1)*(2*l+1))")
            # plt.title("b_l = (l+1) / np.sqrt((2*l+1)*(2*l+3))")
            if do_save:
                os.makedirs(self.save_dir, exist_ok=True) # make sure the save directory exists
                plt.savefig(f"{self.save_dir}/time_evolved_norm_comp.pdf")
            plt.show()
            print()
            
            return norm[-1]
        else:
            print("Need to calculate norm berfore plotting it.")
    
    
    
    def plot_dP_domega(self, do_save=True):
        
        if self.dP_domega_calculated: 
            plt.axes(projection = 'polar', rlabel_position=-22.5)
            theta = np.linspace(0,np.pi,self.n)
            plt.plot(np.pi/2-theta, self.dP_domega, label="dP_domega")
            plt.plot(np.pi/2+theta, self.dP_domega, label="dP_domega")
            plt.title(r"$dP/d\Omega$ with polar projection.")
            if do_save:
                os.makedirs(self.save_dir, exist_ok=True) # make sure the save directory exists
                plt.savefig(f"{self.save_dir}/time_evolved_dP_domega_polar.pdf")
            plt.show()
            
            data = pd.read_csv("sølve/dPdTh.dat", sep=" ", header=None).to_numpy()
            
            ome = data[:,0]
            dP_domega = data[:,1]
            
            dP_domega_norm = 2*np.pi*np.trapz(dP_domega*np.sin(ome), ome) 
            print(f"Norm of dP/dΩ Sølve = {dP_domega_norm}.")
            
            plt.axes(projection = 'polar', rlabel_position=-22.5)
            theta = np.linspace(0,np.pi,self.n)
            plt.plot(np.pi/2-ome, dP_domega, label="dP_domega")
            plt.plot(np.pi/2+ome, dP_domega, label="dP_domega")
            plt.title("Sølve")
            if do_save:
                os.makedirs(self.save_dir, exist_ok=True) # make sure the save directory exists
                plt.savefig(f"{self.save_dir}/time_evolved_dP_domega_polar_sølve.pdf")
            plt.show()
            
            plt.axes(projection = None)
            plt.plot(np.linspace(0, np.pi, self.n), self.dP_domega, label="dP_domega")
            plt.grid()
            plt.xlabel("φ")
            # plt.ylabel(r"$dP/d\theta$")
            plt.ylabel(r"$dP/d\Omega$")
            plt.title(r"$dP/d\Omega$ with cartesian coordinates.")
            if do_save:
                os.makedirs(self.save_dir, exist_ok=True) # make sure the save directory exists
                plt.savefig(f"{self.save_dir}/time_evolved_dP_domega.pdf")
            plt.show()
            
            plt.axes(projection = None)
            plt.plot(ome, dP_domega, label="dP_domega")
            plt.grid()
            plt.xlabel("φ")
            # plt.ylabel(r"$dP/d\theta$")
            plt.ylabel(r"$dP/d\Omega$")
            plt.title("Sølve")
            if do_save:
                os.makedirs(self.save_dir, exist_ok=True) # make sure the save directory exists
                plt.savefig(f"{self.save_dir}/time_evolved_dP_domega_sølve.pdf")
            plt.show()
            
            return dP_domega_norm
            
        else:
            print("Need to calculate dP/dΩ berfore plotting it.")
    
    
    def plot_dP_depsilon(self, do_save):
        
        if self.dP_depsilon_calculated: 
            plt.plot(self.epsilon_grid, self.dP_depsilon, label="dP_depsilon")
            plt.grid()
            plt.xlabel("ε")
            plt.ylabel(r"$dP/d\epsilon$")
            if do_save:
                os.makedirs(self.save_dir, exist_ok=True) # make sure the save directory exists
                plt.savefig(f"{self.save_dir}/time_evolved_dP_depsilon.pdf")
            plt.show()
            
            plt.plot(self.epsilon_grid, self.dP_depsilon, label="dP_depsilon")
            plt.grid()
            plt.xlabel("ε")
            plt.ylabel(r"$dP/d\epsilon$")
            plt.yscale('log')
            if do_save:
                os.makedirs(self.save_dir, exist_ok=True) # make sure the save directory exists
                plt.savefig(f"{self.save_dir}/time_evolved_dP_depsilon_log.pdf")
            plt.show()
        else:
            print("Need to calculate dP/dε berfore plotting it.")
    
    

    def plot_res(self, do_save=True, plot_norm=False, plot_dP_domega=False, plot_dP_depsilon=False):
        """
        Create nice plots of the found wave functions.

        Parameters
        ----------
        do_save : boolean, optional
            Whether to save the plots. The default is True.

        Returns
        -------
        None.

        """
        
        sns.set_theme(style="dark") # nice plots
        # TODO: add CAP
        # TODO: plot after pulse
        if self.time_evolved:

            self.plot_idx  = np.round(np.linspace(0, len(self.save_idx) - 1, self.n_plots)).astype(int)
            self.plot_idx_ = np.round(np.linspace(len(self.save_idx), len(self.save_idx) + len(self.save_idx_) - 2, self.n_plots)).astype(int)
            # print(self.plot_idx)
            
            self.plot_idx1 = np.round(np.linspace(0, len(self.save_idx) + len(self.save_idx_) - 2, self.n_plots)).astype(int)
            
            """
            for ln in range(self.l_max+1):
                plt.plot(self.r, np.abs(self.Ps[0][:,ln]), "--", label="GS" )
                # print(len(self.Ps))
                # print(self.time_vector)
                for i in self.plot_idx[1:]: # range(1,len(self.Ps))[::int(len(self.Ps)/self.n_plots)]:
                    # print(i, self.save_idx[i])
                    plt.plot(self.r, np.abs(self.Ps[i][:,ln]), label="t = {:3.0f}".format(self.time_vector [self.save_idx [i]-1]))
                # for i in self.plot_idx_: # range(1,len(self.Ps))[::int(len(self.Ps)/self.n_plots)]:
                #     # print(i, self.save_idx[i])
                #     plt.plot(self.r, np.abs(self.Ps[i][:,ln]), label="t = {:3.0f}".format(self.time_vector1[self.save_idx_[i-len(self.save_idx)]-1]))
                plt.legend()
                title  = f"Time propagator: {self.time_propagator.__name__.replace('self.', '')}{' with '+str(self.gamma_function.__name__.replace('_', ' ')) if self.use_CAP else ''}. "
                title += "\n"+f"FD-method: {self.fd_method.replace('_', ' ')}"+f", l = {ln}."
                plt.title(title)
                plt.xlabel("r (a.u.)")
                plt.ylabel("Wave function")
                plt.grid()
                # plt.xscale("log")
                # plt.yscale("log")
                if do_save:
                    os.makedirs(self.save_dir, exist_ok=True) # make sure the save directory exists
                    plt.savefig(f"{self.save_dir}/time_evolved_{ln}.pdf")
                plt.show()
            
            for ln in range(self.l_max+1):
                plt.plot(self.r, np.abs(self.Ps[0][:,ln]), "--", label="GS" )
                # print(len(self.Ps))
                # print(self.time_vector)
                # for i in self.plot_idx[1:]: # range(1,len(self.Ps))[::int(len(self.Ps)/self.n_plots)]:
                #     # print(i, self.save_idx[i])
                #     plt.plot(self.r, np.abs(self.Ps[i][:,ln]), label="t = {:3.0f}".format(self.time_vector [self.save_idx [i]-1]))
                for i in self.plot_idx_: # range(1,len(self.Ps))[::int(len(self.Ps)/self.n_plots)]:
                    # print(i, self.save_idx[i])
                    plt.plot(self.r, np.abs(self.Ps[i][:,ln]), label="t = {:3.0f}".format(self.time_vector1[self.save_idx_[i-len(self.save_idx)]-1]))
                plt.legend()
                title  = f"Time propagator: {self.time_propagator.__name__.replace('self.', '')}{' with '+str(self.gamma_function.__name__.replace('_', ' ')) if self.use_CAP else ''}. "
                title += "\n"+f"FD-method: {self.fd_method.replace('_', ' ')}"+f", l = {ln}."
                plt.title(title)
                plt.xlabel("r (a.u.)")
                plt.ylabel("Wave function")
                plt.grid()
                # plt.xscale("log")
                # plt.yscale("log")
                if do_save:
                    os.makedirs(self.save_dir, exist_ok=True) # make sure the save directory exists
                    plt.savefig(f"{self.save_dir}/time_evolved_{ln}_1.pdf")
                plt.show()
            """
            
            si = np.append(self.save_idx,self.save_idx_[1:]+self.save_idx[-1])
            tv = np.append(self.time_vector, self.time_vector1)
            for ln in range(self.l_max+1):
                plt.plot(self.r, np.abs(self.Ps[0][:,ln]), "--", label="GS" )
                # print(len(self.Ps))
                # print(self.time_vector)
                for i in self.plot_idx1[1:]: # range(1,len(self.Ps))[::int(len(self.Ps)/self.n_plots)]:
                    # print(i, self.save_idx[i])
                    plt.plot(self.r, np.abs(self.Ps[i][:,ln]), label="t = {:3.0f}".format(tv[si[i]-1]))
                # for i in self.plot_idx_: # range(1,len(self.Ps))[::int(len(self.Ps)/self.n_plots)]:
                #     # print(i, self.save_idx[i])
                #     plt.plot(self.r, np.abs(self.Ps[i][:,ln]), label="t = {:3.0f}".format(self.time_vector1[self.save_idx_[i-len(self.save_idx)]-1]))
                plt.legend()
                title  = f"Time propagator: {self.time_propagator.__name__.replace('self.', '')}{' with '+str(self.gamma_function.__name__.replace('_', ' ')) if self.use_CAP else ''}. "
                title += "\n"+f"FD-method: {self.fd_method.replace('_', ' ')}"+f", l = {ln}."
                plt.title(title)
                plt.xlabel("r (a.u.)")
                plt.ylabel("Wave function")
                plt.grid()
                # plt.xscale("log")
                # plt.yscale("log")
                if do_save:
                    os.makedirs(self.save_dir, exist_ok=True) # make sure the save directory exists
                    plt.savefig(f"{self.save_dir}/time_evolved_{ln}.pdf")
                plt.show()
                
            for ln in range(self.l_max+1):
                # plt.plot(self.r, np.abs(self.Ps[0][:,ln]), "--", label="Ground state" )
                # print(len(self.Ps))
                # print(self.time_vector)
                # for i in self.plot_idx[1:]: # range(1,len(self.Ps))[::int(len(self.Ps)/self.n_plots)]:
                # print(i, self.save_idx[i])
                plt.plot(self.r, np.abs(self.Ps[-1][:,ln]), label="l = {}".format(ln))
            plt.legend()
            title  = f"Time propagator: {self.time_propagator.__name__.replace('self.', '')}{' with '+str(self.gamma_function.__name__.replace('_', ' ')) if self.use_CAP else ''}. "
            title += "\n"+f"FD-method: {self.fd_method.replace('_', ' ')}"+ r", $L_{max} =$" + f"{self.l_max}."
            plt.title(title)
            plt.xlabel("r (a.u.)")
            plt.ylabel("Wave function")
            plt.grid()
            # plt.xscale("log")
            # plt.yscale("log")
            if do_save:
                os.makedirs(self.save_dir, exist_ok=True) # make sure the save directory exists
                plt.savefig(f"{self.save_dir}/time_evolved_ls.pdf")
            plt.show()
            
            P_S = pd.read_csv("sølve/PsiMatrix.dat", sep=" ", header=None).to_numpy().astype(complex)
            
            s_r = np.linspace(self.h, self.r_max, len(P_S))
            
            for ln in range(self.l_max+1):
                # plt.plot(self.r, np.abs(self.Ps[0][:,ln]), "--", label="Ground state" )
                # print(len(self.Ps))
                # print(self.time_vector)
                # for i in self.plot_idx[1:]: # range(1,len(self.Ps))[::int(len(self.Ps)/self.n_plots)]:
                # print(i, self.save_idx[i])
                plt.plot(s_r, np.abs(P_S[:,ln]), label="l = {}".format(ln))
            plt.legend()
            # title  = f"Time propagator: {self.time_propagator.__name__.replace('self.', '')}{' with '+str(self.gamma_function.__name__.replace('_', ' ')) if self.use_CAP else ''}. "
            # title += "\n"+f"FD-method: {self.fd_method.replace('_', ' ')}"+ r", $L_{max} =$" + f"{self.l_max}."
            plt.title("Sølve")
            plt.xlabel("r (a.u.)")
            plt.ylabel("Wave function")
            plt.grid()
            # plt.xscale("log")
            # plt.yscale("log")
            # if do_save:
            #     os.makedirs(self.save_dir, exist_ok=True) # make sure the save directory exists
            #     plt.savefig(f"{self.save_dir}/time_evolved_ls.pdf")
            plt.show()
            
            if plot_norm:
                s_f_norm = self.plot_norm(do_save)
            
            if plot_dP_domega:
                s_dPdo_norm = self.plot_dP_domega(do_save)
            
            if plot_dP_depsilon:
                self.plot_dP_depsilon(do_save)
            
            try:
                print(f"Norm diff |Ψ| and dP/dΩ Sølve: {np.abs(1-s_f_norm-s_dPdo_norm)}.")
            except:
                ""
            
            
        else:
            print("Warning: calculate_time_evolution() needs to be run before plot_res().")


    def save_found_states(self, savename="found_states"):
        """
        Save the found wave functions to a file.

        Parameters
        ----------
        savename : string, optional
            Name of save file. The default is "found_states".

        Returns
        -------
        None.

        """
        if self.time_evolved:
            os.makedirs(self.save_dir, exist_ok=True) # make sure the save directory exists
            np.save(f"{self.save_dir}/{savename}", self.Ps)
        else:
            print("Warning: calculate_time_evolution() needs to be run before save_found_states().")


    def load_found_states(self, savename="found_states.npy"):
        """
        Load a found wave function from a file, and sets it into self.Ps.
        The loaded wave function needs to have been generated using the same grid.

        Parameters
        ----------
        savename : string, optional
            Name of save file. The default is "found_states".

        Returns
        -------
        None.

        """
        self.Ps = np.load(f"{self.save_dir}/{savename}")
        self.time_evolved = True
        
        self.save_idx  = np.round(np.linspace(0, self.nt, self.n_saves)).astype(int) # which WFs to save
        self.save_idx_ = np.round(np.linspace(0, self.nt*self.T, int(self.n_saves*self.T))).astype(int) # which WFs to save
        
    
    def save_norm_over_time(self, savename="found_states"):
        """
        Save the found dP/dΩ to a file.

        Parameters
        ----------
        savename : string, optional
            Name of save file. The default is "found_states".

        Returns
        -------
        None.

        """
        if self.norm_calculated:
            os.makedirs(self.save_dir, exist_ok=True) # make sure the save directory exists
            np.save(f"{self.save_dir}/{savename}_norm_over_time", self.norm_over_time)
            np.savetxt(f"{self.save_dir}/{savename}_norm_over_time.csv", self.norm_over_time, delimiter=',')
        else:
            print("Warning: calculate_time_evolution() needs to be run before save_found_states().")


    def load_norm_over_time(self, savename="found_states_norm_over_time.npy"):
        """
        Load a found dP/dΩ from a file, and sets it into self.norm_over_time.
        The loaded dP/dΩ needs to have been generated using the same grid.

        Parameters
        ----------
        savename : string, optional
            Name of save file. The default is "found_states".

        Returns
        -------
        None.

        """
        self.norm_over_time = np.load(f"{self.save_dir}/{savename}")
        self.time_evolved    = True
        self.norm_calculated = True
        
        print()
        print(f"Norm   |Ψ|^2 = {self.norm_over_time[-1]}.")
        print(f"Norm 1-|Ψ|^2 = {1-self.norm_over_time[-1]}.")
    
    
    def save_dP_domega(self, savename="found_states"):
        """
        Save the found dP/dΩ to a file.

        Parameters
        ----------
        savename : string, optional
            Name of save file. The default is "found_states".

        Returns
        -------
        None.

        """
        if self.dP_domega_calculated:
            os.makedirs(self.save_dir, exist_ok=True) # make sure the save directory exists
            np.save(f"{self.save_dir}/{savename}_dP_domega", self.dP_domega)
            np.savetxt(f"{self.save_dir}/{savename}_dP_domega.csv", self.dP_domega, delimiter=',')
        else:
            print("Warning: calculate_time_evolution() needs to be run before save_found_states().")


    def load_dP_domega(self, savename="found_states_dP_domega.npy"):
        """
        Load a found dP/dΩ from a file, and sets it into self.dP_domega.
        The loaded dP/dΩ needs to have been generated using the same grid.

        Parameters
        ----------
        savename : string, optional
            Name of save file. The default is "found_states".

        Returns
        -------
        None.

        """
        self.dP_domega = np.load(f"{self.save_dir}/{savename}")
        self.time_evolved = True
        self.dP_domega_calculated = True
        
        theta = np.linspace(0, np.pi, len(self.dP_domega))
        dP_domega_norm = 2*np.pi*np.trapz(self.dP_domega*np.sin(theta), theta) 
        print()
        print(f"Norm of dP/dΩ = {dP_domega_norm}.")
        return dP_domega_norm
        
    
    def save_dP_depsilon(self, savename="found_states"):
        """
        Save the found dP/dΩ to a file.

        Parameters
        ----------
        savename : string, optional
            Name of save file. The default is "found_states".

        Returns
        -------
        None.

        """
        if self.dP_depsilon_calculated:
            os.makedirs(self.save_dir, exist_ok=True) # make sure the save directory exists
            np.save(f"{self.save_dir}/{savename}_dP_depsilon", self.dP_depsilon)
            np.savetxt(f"{self.save_dir}/{savename}_dP_depsilon.csv", self.dP_depsilon, delimiter=',')
            
            np.save(f"{self.save_dir}/{savename}_epsilon_grid", self.epsilon_grid)
            np.savetxt(f"{self.save_dir}/{savename}_epsilon_grid.csv", self.epsilon_grid, delimiter=',')
        else:
            print("Warning: calculate_time_evolution() needs to be run before save_found_states().")


    def load_dP_depsilon(self, savename="found_states"):
        """
        Load a found dP/dΩ from a file, and sets it into self.dP_depsilon.
        The loaded dP/dΩ needs to have been generated using the same grid.

        Parameters
        ----------
        savename : string, optional
            Name of save file. The default is "found_states".

        Returns
        -------
        None.

        """
        self.dP_depsilon  = np.load(f"{self.save_dir}/{savename}_dP_depsilon.npy")
        self.time_evolved = True
        self.dP_depsilon_calculated = True
        self.epsilon_grid = np.load(f"{self.save_dir}/{savename}_epsilon_grid.npy")
        
        dP_depsilon_norm = np.trapz(self.dP_depsilon, self.epsilon_grid) 
        print()
        print(f"Norm of dP/dε = {dP_depsilon_norm}.")
        
        
    def save_variable(self, variable, savename):
        """
        Save a variable to a file.
        """
        
        os.makedirs(self.save_dir, exist_ok=True) # make sure the save directory exists
        # if savename is None:
        #     savename = f'{variable=}'.split('=')[0]
        np.save(f"{self.save_dir}/{savename}", variable)


    def load_variable(self, savename='zeta_epsilon.npy'):
        """
        Load a variable from a file.
        """
        return np.load(f"{self.save_dir}/{savename}")
        
    
    def save_hyperparameters(self):
        """
        Rerurns all the inputs/hyperparameters, and saves them to a text file.

        Returns
        -------
        hyperparameters : dict
            A dictoonary of all the inputs/hyperparameters.
        """
        
        hyperparameters = {
            "l_max":               self.l_max,
            "n":                   self.n,
            "r_max":               self.r_max,
            "T":                   self.T,
            "nt":                  self.nt,
            "T_imag":              self.T_imag,
            "nt_imag":             self.nt_imag,
            "n_saves":             self.n_saves,
            "n_saves_imag":        self.n_saves_imag,
            "n_plots":             self.n_plots,
            "fd_method":           self.fd_method,
            "gs_fd_method":        self.gs_fd_method, 
            "Ncycle":              self.Ncycle,
            "E0":                  self.E0,
            "w":                   self.w,
            "cep":                 self.cep,
            "save_dir":            self.save_dir,
            "calc_dPdomega":       self.calc_dPdomega,
            "calc_norm":           self.calc_norm,
            "calc_dPdepsilon":     self.calc_dPdepsilon,
            "spline_n":            self.spline_n,
            "k":                   self.k,
            "beta":                1e-6,
            "time_propagator":     self.time_propagator.__name__,
            "gamma_function":      self.gamma_function.__name__,
            "use_CAP":             self.use_CAP,
            "gamma_0":             self.gamma_0,
            "CAP_R_proportion":    self.CAP_R_proportion,
        }
        
        # print(hyperparameters)
        with open(f"{self.save_dir}/hyperparameters.txt", 'w') as f: 
            for key, value in hyperparameters.items(): 
                f.write('%s:%s\n' % (key, value))
        
        np.save(f'{self.save_dir}/hyperparameters.npy', hyperparameters)
        
        return hyperparameters
        

def load_run_program_and_plot(save_dir="dP_domega_S4"):
    
    # loads the hyperparameters
    hyp = np.load(f'{save_dir}/hyperparameters.npy',allow_pickle='TRUE').item()
    
    # sets up a class with the relevant hyperparameters
    a = laser_hydrogen_solver(save_dir=save_dir, fd_method=hyp["fd_method"], gs_fd_method=hyp["gs_fd_method"], nt=hyp["nt"], 
                              T=hyp["T"], n=hyp["n"], r_max=hyp["r_max"], E0=hyp["E0"], Ncycle=hyp["Ncycle"], w=hyp["w"], cep=hyp["cep"], 
                              nt_imag=hyp["nt_imag"], T_imag=hyp["T_imag"], use_CAP=hyp["use_CAP"], gamma_0=hyp["gamma_0"], 
                              CAP_R_proportion=hyp["CAP_R_proportion"], l_max=hyp["l_max"], calc_dPdomega=hyp["calc_dPdomega"], 
                              calc_dPdepsilon=hyp["calc_dPdepsilon"], calc_norm=hyp["calc_norm"], spline_n=hyp["spline_n"],)
    
    a.set_time_propagator(getattr(a, hyp["time_propagator"]), k=hyp["k"])
    
    # loads run data
    a.load_ground_states()
    a.A = a.single_laser_pulse
    a.load_found_states()
    a.load_norm_over_time()
    dP_domega_norm = a.load_dP_domega()
    a.load_dP_depsilon()
    
    print('\n' + f"Norm diff |Ψ| and dP/dΩ: {np.abs(1-a.norm_over_time[-1]-dP_domega_norm)}.", '\n')
    
    # plots stuff
    a.plot_gs_res(do_save=False)
    a.plot_res(do_save=False, plot_norm=True, plot_dP_domega=True, plot_dP_depsilon=True)
    

def load_zeta_epsilon():
    
    a = laser_hydrogen_solver(save_dir="dP_domega_S29", fd_method="5-point_asymmetric", gs_fd_method="5-point_asymmetric", nt=6283, dt=0.05, # int(1*6283.185307179585), 
                              T=0.9549296585513721, n=500, r_max=100, E0=.1, Ncycle=10, w=.2, cep=0, nt_imag=2_000, T_imag=20, 
                              use_CAP=True, gamma_0=1e-3, CAP_R_proportion=.5, l_max=5, 
                              calc_dPdomega=False, calc_dPdepsilon=True, calc_norm=False, spline_n=100_000)
    a.zeta_epsilon = a.load_variable("zeta_epsilon.npy")
    a.calculate_dPdepsilon()
    a.plot_dP_depsilon(do_save=False)
    

def load_zeta_eps_omegak():
    
    a = laser_hydrogen_solver(save_dir="dP_domega_S28", fd_method="5-point_asymmetric", gs_fd_method="5-point_asymmetric", nt=6283, dt=0.05, # int(1*6283.185307179585), 
                              T=1, n=500, r_max=100, E0=.1, Ncycle=10, w=.2, cep=0, nt_imag=2_000, T_imag=20, # T=0.9549296585513721
                              use_CAP=True, gamma_0=1e-3, CAP_R_proportion=.5, l_max=5, 
                              calc_dPdomega=False, calc_dPdepsilon=False, calc_norm=True, calc_dP2depsdomegak=True, spline_n=1_000)
    a.zeta_eps_omegak = a.load_variable("zeta_eps_omegak.npy")
    a.calculate_dP2depsdomegak()
    # a.plot_dP_depsilon(do_save=False)
        
    
def main():

    total_start_time = time.time()

    # a = laser_hydrogen_solver(save_dir="dP_domega_S16", fd_method="3-point", gs_fd_method="5-point_asymmetric", nt=6283.185307179585, 
    #                           T=0.9549296585513721-.9, n=500, r_max=100, E0=.1, Ncycle=10, w=.2, cep=0, nt_imag=2_000, T_imag=20, 
    #                           use_CAP=True, gamma_0=1e-3, CAP_R_proportion=.5, l_max=5, 
    #                           calc_dPdomega=False, calc_dPdepsilon=True, calc_norm=False, spline_n=1000)
    a = laser_hydrogen_solver(save_dir="dP_domega_S29", fd_method="5-point_asymmetric", gs_fd_method="5-point_asymmetric", nt=6283, dt=0.05, # int(1*6283.185307179585), 
                              T=0.9549296585513721, n=500, r_max=100, E0=.1, Ncycle=10, w=.2, cep=0, nt_imag=2_000, T_imag=20, # T=0.9549296585513721
                              use_CAP=True, gamma_0=1e-3, CAP_R_proportion=.5, l_max=5, max_epsilon=5,
                              calc_dPdomega=True, calc_dPdepsilon=True, calc_norm=True, calc_dP2depsdomegak=False, spline_n=100_000)
    # a = laser_hydrogen_solver(save_dir="dP_domega_S0", fd_method="5-point_asymmetric", E0=.1, nt=6283.185307179585, T=0.9549296585513721, n=500, 
    #                           r_max=100, Ncycle=10, nt_imag=5_000, T_imag=20, use_CAP=True, gamma_0=1e-3, CAP_R_proportion=.5, l_max=5,
    #                           calc_dPdomega=True, calc_dPdepsilon=False, calc_norm=True, spline_n=1000, w=.2, cep=0) 
    
    a.set_time_propagator(a.Lanczos, k=10)

    a.calculate_ground_state_imag_time()
    # a.plot_gs_res(do_save=True)
    a.save_ground_states()

    a.A = a.single_laser_pulse
    a.calculate_time_evolution()
    a.save_variable(a.zeta_epsilon, 'zeta_epsilon')
    # a.save_variable(a.zeta_eps_omegak, 'zeta_eps_omegak')
    a.plot_res(do_save=True, plot_norm=False, plot_dP_domega=False, plot_dP_depsilon=True)
    hyps = a.save_hyperparameters()
    a.save_found_states()
    a.save_norm_over_time()
    a.save_dP_domega()
    a.save_dP_depsilon()
    
    total_end_time = time.time()
    
    total_time = total_end_time-total_start_time
    total_time_min = total_time//60
    total_time_sec = total_time % 60
    total_time_hou = total_time_min//60
    total_time_min = total_time_min % 60
    total_time_mil = (total_time-int(total_time))*1000
    print()
    print("Total runtime: {:.4f} s.".format(total_time))
    print("Total runtime: {:02d}h:{:02d}m:{:02d}s:{:02d}ms.".format(int(total_time_hou),int(total_time_min),int(total_time_sec),int(total_time_mil)))
    
    # print("Total runtime: {}s.".format(total_end_time-total_start_time))


# TODO: check if good enough values for:
    # h/Nx, dt, (Rmax), lmax, Kdim, 
    # CAP_loc, gamma_0 senere


if __name__ == "__main__":
    # main()
    # load_run_program_and_plot("dP_domega_S19")
    load_zeta_epsilon()
    # load_zeta_eps_omegak()<|MERGE_RESOLUTION|>--- conflicted
+++ resolved
@@ -1513,7 +1513,6 @@
                 # pbar = tqdm(total=len(pos_inds[l])) # *len(pos_inds[l_]))
                 # TODO: do we only need the diagonal of F_l_eps? How would that work if it isn't square? 
                 for n, eps in enumerate(pos_inds[l]):
-<<<<<<< HEAD
                     eigen_vecs_conjugate_gamma = eigen_vecs_conjugate[l][eps,self.CAP_locs] * self.Gamma_vector
                     for n_, eps_ in enumerate(pos_inds[l]):
                         inte_dr = np.zeros(len(self.r), dtype='complex') 
@@ -1528,22 +1527,6 @@
                 # should I interploate over l or l_?
                 splined = sc.interpolate.RectBivariateSpline(eigen_vals[l,pos_inds[l]], eigen_vals[l_,pos_inds[l_]], np.real(F_l_eps))
                 spl     = np.real(splined((self.epsilon_grid, self.epsilon_grid)))
-=======
-                    # eigen_vecs_conjugate_gamma = eigen_vecs_conjugate[l][eps,self.CAP_locs] * self.Gamma_vector
-                    # for n_, eps_ in enumerate(pos_inds[l]):
-                    inte_dr = np.zeros(len(self.r), dtype='complex') 
-                    # for r_ in range(len(self.r)):     # TODO: can this be vectorized? 
-                        # inte_dr[r_] = np.sum( np.conjugate(eigen_vecs[l][eps,self.CAP_locs]) * self.Gamma_vector * self.zeta_eps_omegak[:,r_,l,l_] )
-                        # inte_dr[r_] = np.sum( eigen_vecs_conjugate[l][eps,self.CAP_locs] * self.Gamma_vector * self.zeta_eps_omegak[:,r_,l,l_] )
-                        # inte_dr[r_] = np.sum( eigen_vecs_conjugate_gamma * self.zeta_eps_omegak[:,r_,l,l_] )
-                    inte_dr = np.sum( (np.conjugate(eigen_vecs[l,eps,self.CAP_locs]) * self.Gamma_vector)[:,None] * self.zeta_eps_omegak[...,l,l_], axis=0)
-                    F_l_eps[n] = np.sqrt(D_l_eps[l][n]) * np.sqrt(D_l_eps[l_][n]) * np.sum( inte_dr * eigen_vecs[l_][eps] ) * self.h * self.h 
-                    pbar.update()
-                
-                # TODO: add spline stuff
-                # should I interploate over l or l_? Should be 2D!
-                splined = np.real(sc.interpolate.CubicSpline(eigen_vals[l,pos_inds[l]], np.real(F_l_eps))(self.epsilon_grid))
->>>>>>> d21e20e9
                 # splined = np.real(sc.interpolate.CubicSpline(eigen_vals[l,pos_inds], np.real(np.diag(F_l_eps)))(self.epsilon_grid))
                 
                 # the Y's are always real
