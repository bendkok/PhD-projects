# -*- coding: utf-8 -*-
"""
Created on Tue Jan 17 13:40:22 2023

@author: benda
"""

import numpy as np
import scipy.sparse as sp
import pandas as pd
import matplotlib.pyplot as plt


data = pd.read_csv("sølve/NormVector.dat", sep=" ", header=None)

time = data.to_numpy()[:,0]
norm = data.to_numpy()[:,1]

<<<<<<< HEAD
plt.plot(time, norm, label="Norm")
plt.axvline(np.pi*100, linestyle="--", color='k', linewidth=1, label="End of pulse") 
plt.grid()
plt.xlabel("Time (a.u.)")
plt.ylabel("Norm")
plt.legend()
plt.show()

print(norm[-1])
=======
# plt.plot(time, norm, label="Norm")
# plt.axvline(np.pi*100, linestyle="--", color='k', linewidth=1, label="End of pulse") 
# plt.grid()
# plt.xlabel("Time (a.u.)")
# plt.ylabel("Norm")
# plt.legend()
# plt.show()

# print(norm[-1])
>>>>>>> 384719ec


P_S = pd.read_csv("sølve/PsiMatrix.dat", sep=" ", header=None).to_numpy().astype(complex)
# P = np.loadtxt("sølve/PsiMatrix.dat")
print(P_S)
print(P_S.shape)

# P = P.to_numpy().astype(complex)
# print(P)
# print(P.shape)




# P = np.arange(25).reshape((5,5))
# V = np.diag(np.arange(0,5)+1)

# print(np.matmul(V,P))
# print(np.multiply(np.diag(V)[:,None], P))

# print()

# print(np.matmul(P,V))
# print(np.multiply(P,np.diag(V)))
# print()

# diagonals = [[-1] * 4, [2] * 5, [-1] * 4]

# A = sp.diags(diagonals, [-1, 0, 1], format='coo')
# # print(A.toarray())  # print the entire array

# print(A*P)
# print(np.matmul(A.toarray(),P))
# print(A.dot(P))


# B = sp.diags([diagonals[0], diagonals[2]], [-1, 1], format='coo')
# print(B.toarray())


# S = [[1,1,1,1,1],
#      [-1,0,1,2,3],
#      [1,0,1,4,9],
#      [-1,0,1,8,27],
#      [1,0,1,16,81]]
# S = np.array(S)
# l = np.array([0,1,0,0,0])

# # print(np.linalg.inv(S))
# # print(np.matmul(np.linalg.inv(S),l))
# # print(np.matmul(np.linalg.inv(S),l)*12)


# # print(S.shape)

# n=5
# h=1

# ones = np.ones(n)
# diag = np.zeros(n)
# diag[0]=-1
# diag_D2 = -30*ones; diag_D2[0] = -29
# D1 = sp.diags( [ ones[2:], -8*ones[1:], diag, 8*ones[1:], -ones[2:]], [-2,-1,0,1,2], format='coo') #/ (12*h)
# # D1[0,0] = -1
# D2 = sp.diags( [-ones[2:], 16*ones[1:], diag_D2, 16*ones[1:], -ones[2:]], [-2,-1,0,1,2], format='coo') #/ (12*h*h)

# # print(D1.toarray())
# # print(D2.toarray())


# # print()
# n = 8

# ones = np.ones (n)
# diag = np.zeros(n); diag[0] = 1
# D1 = sp.diags( [ ones[2:], -8*ones[1:],   8*diag,  8*ones[1:], -ones[2:],  diag[:-3]], [-2,-1,0,1,2,3], format='lil') #/ (12*h)
# D2 = sp.diags( [-ones[2:], 16*ones[1:], -30*ones, 16*ones[1:], -ones[2:], -diag[:-3]], [-2,-1,0,1,2,3], format='lil') #/ (12*h*h)

# D1[0,:5] = [-3, -10, 18, -6,  1]
# D2[0,:5] = [11, -20,  6,  4, -1]

# # print(D1.tocsc().toarray())
# # print(D2.tocsc().toarray())


# ones = np.ones (n)
# diag = np.zeros(n); diag[0] = 1
# a = ones[:-2]; b = -8*ones[:-1]; c = -10*diag; d = 8*ones[:-1] + 10*diag[:-1]; e = -ones[2:] - 5*diag[:-2]; f = diag[:-3]
# D1 = sp.diags([a, b, c, d, e, f], [-2,-1,0,1,2,3], format='coo') 

# a = - ones[:-2]; b = 16*ones[:-1]; c = -30*ones + 10*diag; d = 16*ones[:-1] - 10*diag[:-1]; e = -ones[2:] + 5*diag[:-2]; f = -diag[:-3]
# D2 = sp.diags([a, b, c, d, e, f], [-2,-1,0,1,2,3], format='coo') 

# print(D1.toarray())
# print(D2.toarray())


# a = - ones[:-2]; b = 16*ones[:-1]; c = -30*ones + 15*diag; d = 16*ones[:-1] - 20*diag[:-1]; e = -ones[2:] + 15*diag[:-2]; f = -6*diag[:-3]
# D2 = sp.diags([a, b, c, d, e, f, diag[:-4]], [-2,-1,0,1,2,3,4], format='coo') 

# # f_xx = (10*f[i-1]-15*f[i+0]-4*f[i+1]+14*f[i+2]-6*f[i+3]+1*f[i+4])

# print(D2.toarray())


# def getT(A, m):
    
#     n = A.shape[0]
#     vs = [np.random.rand(n)]
#     vs[0] = vs[0]/np.sqrt(np.dot(vs[0],vs[0]))
    
#     w_ = A.dot(vs[0])
#     alpha = [np.conjugate(w_).dot(vs[0])]
#     w = w_ - alpha[0] * vs[0]
#     beta = []
    
#     for j in range(1,m):
#         beta.append( np.sqrt(np.dot(w,w)) )
#         vs.append( w/beta[j-1] if beta[j-1] != 0 else w )
        
#         w_ = A.dot(vs[j])
#         alpha.append(w_.T.dot(vs[j]))
#         w = w_ - alpha[j]*vs[j] - beta[j-1]*vs[j-1]
        
#     V = np.array(vs).T
#     T = sp.diags([beta, alpha, beta], [-1,0,1], format='coo')
    
#     return V, T

# print()
# # A = np.linspace(0, 24, 25).reshape(5,5)
# A = np.random.rand(25).reshape(5,5) + 1j*np.random.rand(25).reshape(5,5)
# A = .5*(A + np.conjugate(A).T)
# print(A)
# print()
    
# V,T = getT(A, 5)
# print(V)
# print(T.toarray())
    
    

# x1 = np.arange(9.0).reshape((3, 3))

# x2 = x1.T # np.arange(3.0)

# print(x1)
# print(x2)
# print(x1 * x2)
# # array([[  0.,   1.,   4.],
# #        [  0.,   4.,  10.],
# #        [  0.,   7.,  16.]])

# print(getT.__name__)


# nt_vector = np.linspace(6e4, 1e6, 100, dtype=int)
# print(nt_vector)
# print()

# l = 3
# a = np.arange(8*l, dtype=float).reshape(8,l)
# # print(a)
# for i in range(l):
#     # print(np.linalg.norm(a[:,:,i]))
#     a[:,i] = a[:,i] / np.linalg.norm(a[:,i])


# # print(a[:,:,0])
# print(a)
# print(a.reshape(8,l).T)
# # a = a.reshape(4,6)
# x = np.copy(a.T[::-1])   # change the indexing to reverse the vector to swap x and y (note that this doesn't do any copying)
# print(x.shape)
# # print(a)
# b = np.negative(x[0,:], out=x[0, :])  # negate one axis
# # np.negative(x[0,:], out=x[0, :])
# # print(a)

# print('b: ', b)
# print(np.linalg.norm(b))
# print((b/np.linalg.norm(b)))
# print(a.shape, b.shape)

# # # a = a.reshape(2,2,6)
# # print(a)

# print(np.sum(b * a[:,0].flatten()))
# print(a[:,0].flatten())


# def f0(a):
#     x = a[::-1, :]
#     np.negative(x[0,:], out=x[0, :])
#     return x

# a = np.arange(12).reshape(2,6)
# print(a)

# b = f0(a)

# print(a)
# print(b)

# print(np.dot(a[0], b[0]))

# l=3
# k = np.random.randn(8,l)
# for i in range(l):
# #     # print(np.linalg.norm(a[:,:,i]))
#     k[:,i] = k[:,i] / np.linalg.norm(k[:,i])
# k = k/np.linalg.norm(k)

# print(k)

# x = np.random.randn(8)  # take a random vector
# x -= x.dot(k[:,0]) * k[:,0]       # make it orthogonal to k
# x /= np.linalg.norm(x)  # normalize it

# # y = np.cross(k[:,0], x)

# print(x)
# print(np.multiply(x, k[:,0]))



# # from numpy.linalg import lstsq
# from scipy.linalg import orth

# # random matrix
# M = np.random.rand(6, 3, 5)

# # print(M)
# # print(M.reshape(18,5))

# # get 5 orthogonal vectors in 10 dimensions in a matrix form
# O = orth(M.reshape(18,5))

# # print(O)



# def inner_product(psi1, psi2):
#     """
#     We calculate the inner product using the Riemann sum and Hadamard product.

#     Parameters
#     ----------
#     psi1 : (n,m) numpy array
#         A wavefunction.
#     psi2 : (n,m) numpy array
#         A wavefunction.

#     Returns
#     -------
#     (n,m) numpy array
#         The inner product.
#     """
#     return np.sum( np.conj(psi1) * psi2 ) 


# print([inner_product(col, col)  for col in O.T])

# for i in range(O.shape[1]):
#     O[:,i] = O[:,i] / inner_product(O[:,i], O[:,i])

# # print(O)


# def find_orth(O):
#     #https://stackoverflow.com/a/50661011/15147410
#     rand_vec = np.random.rand(O.shape[0], 1)
#     A = np.hstack((O, rand_vec))
#     b = np.zeros(O.shape[1] + 1)
#     b[-1] = 1
#     return np.linalg.lstsq(A.T, b)[0]


# res = find_orth(O)

# print(res)

# # print([inner_product(col, col)  for col in res.T])
# # print([inner_product(col, col)  for col in O.T])

# res = res / inner_product(res, res)

# print()
# print(inner_product(res, res))
# print(res)


# if all(np.abs(np.dot(res, col)) < 10e-9 for col in O.T):
#     print("Success")
# else:
#     print("Failure")
    
# if ( np.abs(inner_product(res, res) -1) < 10e-9 ):
#     print("Success")
# else:
#     print("Failure")
<<<<<<< HEAD

# def y(t):
#     return t





=======
>>>>>>> 384719ec

# def y(t):
#     return t<|MERGE_RESOLUTION|>--- conflicted
+++ resolved
@@ -16,17 +16,6 @@
 time = data.to_numpy()[:,0]
 norm = data.to_numpy()[:,1]
 
-<<<<<<< HEAD
-plt.plot(time, norm, label="Norm")
-plt.axvline(np.pi*100, linestyle="--", color='k', linewidth=1, label="End of pulse") 
-plt.grid()
-plt.xlabel("Time (a.u.)")
-plt.ylabel("Norm")
-plt.legend()
-plt.show()
-
-print(norm[-1])
-=======
 # plt.plot(time, norm, label="Norm")
 # plt.axvline(np.pi*100, linestyle="--", color='k', linewidth=1, label="End of pulse") 
 # plt.grid()
@@ -36,7 +25,6 @@
 # plt.show()
 
 # print(norm[-1])
->>>>>>> 384719ec
 
 
 P_S = pd.read_csv("sølve/PsiMatrix.dat", sep=" ", header=None).to_numpy().astype(complex)
@@ -338,17 +326,6 @@
 #     print("Success")
 # else:
 #     print("Failure")
-<<<<<<< HEAD
-
-# def y(t):
-#     return t
-
-
-
-
-
-=======
->>>>>>> 384719ec
 
 # def y(t):
 #     return t